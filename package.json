--- conflicted
+++ resolved
@@ -1,7 +1,7 @@
 {
   "name": "grapesjs",
   "description": "Free and Open Source Web Builder Framework",
-  "version": "0.12.42",
+  "version": "0.12.43",
   "author": "Artur Arseniev",
   "license": "BSD-3-Clause",
   "homepage": "http://grapesjs.com",
@@ -74,20 +74,13 @@
   },
   "scripts": {
     "lint": "eslint src",
-<<<<<<< HEAD
-    "build": "npm run lint && npm run test && npm run v:patch && webpack --env.prod && npm run build:css",
-    "build-n": "npm run lint && npm run test && webpack --env.prod && npm run build:css",
+    "check": "npm run lint && npm run test",
+    "build": "npm run check && npm run v:patch && npm run build-dev && webpack --env=prod",
+    "build-n": "npm run check && npm run build:css && webpack --env=prod",
+    "build-dev": "webpack --env=dev && npm run build:css",
     "build:css": "node-sass src/styles/scss/main.scss dist/css/grapes.min.css --output-style compressed",
     "v:patch": "npm version --no-git-tag-version patch",
     "start": "webpack-dev-server --open --progress --colors & npm run build:css -- -w",
-=======
-    "build": "npm run lint && npm run test && npm run v:patch && webpack --env=dev && webpack --env=prod && npm run build:css",
-    "build-n": "npm run lint && npm run test && webpack --env=prod && npm run build:css",
-    "build-dev": "webpack --env=dev && npm run build:css",
-    "build:css": "node-sass src/styles/scss/main.scss dist/css/grapes.min.css --output-style compressed",
-    "v:patch": "npm version --no-git-tag-version patch",
-    "start": "cross-env WEBPACK_ENV=dev webpack-dev-server --env=dev --progress --colors & npm run build:css -- -w",
->>>>>>> e9f6415d
     "test": "cross-env NODE_PATH=./src mocha --compilers js:babel-core/register --require test/helper.js --timeout 10000 --recursive test/main.js",
     "test:dev": "npm test -- -R min -w"
   }
