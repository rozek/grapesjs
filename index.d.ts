declare namespace Backbone {
  interface ModelProperties {}

  class Model<T extends ModelProperties> {
    constructor(attr?: T, opt?: any);
    attributes: T;
    collection: Collection<this>;
    cid: string;
    get<K extends keyof T>(prop: K): T[K];
    set<K extends keyof T>(prop: K, val: T[K]): void;
    defaults(): T;
    on(eventName: string, callback: (...args: any[]) => void): this;
    toJSON(options?: any): any;
  }

  class Collection<TModel extends Model<ModelProperties>> {
    models: TModel[];
    length: number;

    add(model: {} | TModel): TModel;
    add(models: Array<{} | TModel>): TModel[];
    find(iterator: (item: TModel) => boolean, context?: any): TModel;
    remove(model: {} | TModel): TModel;
    remove(models: Array<{} | TModel>): TModel[];
    reset(models?: Array<{} | TModel>): TModel[];
  }

  interface GenericModel extends Model<{}> {}
}

declare module grapesjs {
  interface EditorConfig {
    /** Selector which indicates where render the editor */
    container?: string | HTMLElement;

    /** If true, auto-render the content */
    autorender?: boolean;

    /** Array of plugins to execute on start */
    plugins?: any[];

    /** Custom options for plugins */
    pluginsOpts?: Record<string, any>;

    /** Init headless editor */
    headless?: boolean;

    /** Style prefix */
    stylePrefix?: string;

    /** HTML string or object of components */
    components?: string;

    /** CSS string or object of rules */
    style?: string;

    /** If true, will fetch HTML and CSS from selected container */
    fromElement?: boolean;

    /** Show an alert before unload the page with unsaved changes */
    noticeOnUnload?: number;

    /** Show paddings and margins */
    showOffsets?: boolean;

    /** Show paddings and margins on selected component */
    showOffsetsSelected?: boolean;

    /** On creation of a new Component (via object), if the 'style' attribute is not
     * empty, all those roles will be moved in its new class */
    forceClass?: boolean;

    /** Height for the editor container */
    height?: string;

    /** Width for the editor container */
    width?: string;

    /** Type of logs to print with the logger (by default is used the devtool console).
     * Available by default: debug, info, warning, error
     * You can use `false` to disable all of them or `true` to print all of them */
    log?: ("debug" | "info" | "warning" | "error")[];

    /** By default Grapes injects base CSS into the canvas. For example, it sets body margin to 0
     * and sets a default background color of white. This CSS is desired in most cases.
     * use this property if you wish to overwrite the base CSS to your own CSS. This is most
     * useful if for example your template is not based off a document with 0 as body margin. */
    baseCss?: string;

    /** CSS that could only be seen (for instance, inside the code viewer) */
    protectedCss?: string;

    /** CSS for the iframe which containing the canvas, useful if you need to custom something inside
     * (eg. the style of the selected component) */
    canvasCss?: string;

    /** Default command */
    defaultCommand?: string;

    /** Show a toolbar when the component is selected */
    showToolbar?: boolean;

    // Allow script tag importing
    // @deprecated in favor of `config.parser.optionsHtml.allowScripts`
    // allowScripts: 0,

    /** If true render a select of available devices */
    showDevices?: boolean;

    /** When enabled, on device change media rules won't be created */
    devicePreviewMode?: boolean;

    /** The condition to use for media queries, eg. 'max-width'
     * Comes handy for mobile-first cases */
    mediaCondition?: string;

    /** Starting tag for variable inside scripts in Components */
    tagVarStart?: string;

    /** Ending tag for variable inside scripts in Components */
    tagVarEnd?: string;

    /** When false, removes empty text nodes when parsed, unless they contain a space */
    keepEmptyTextNodes?: boolean;

    /** Return JS of components inside HTML from 'editor.getHtml()' */
    jsInHtml?: boolean;

    /** Enable native HTML5 drag and drop */
    nativeDnD?: boolean;

    /** Enable multiple selection */
    multipleSelection?: boolean;

    /** Show the wrapper component in the final code, eg. in editor.getHtml() */
    exportWrapper?: boolean;

    /** The wrapper, if visible, will be shown as a `<body>` */
    wrapperIsBody?: boolean;

    /** Pass default available options wherever `editor.getHtml()` is called */
    optsHtml?: Record<string, any>;

    /** Pass default available options wherever `editor.getCss()` is called */
    optsCss?: Record<string, any>;

    /** Usually when you update the `style` of the component this changes the
     * element's `style` attribute. Unfortunately, inline styling doesn't allow
     * use of media queries (@media) or even pseudo selectors (eg. :hover).
     * When `avoidInlineStyle` is true all styles are inserted inside the css rule
     * @deprecated Don't use this option, we don't support inline styling anymore */
    avoidInlineStyle?: boolean;

    /** Avoid default properties from storable JSON data, like `components` and `styles`.
     * With this option enabled your data will be smaller (usefull if need to
     * save some storage space) */
    avoidDefaults?: boolean;

    /** (experimental)
     * The structure of components is always on the screen but it's not the same
     * for style rules. When you delete a component you might leave a lot of styles
     * which will never be used again, therefore they might be removed.
     * With this option set to true, styles not used from the CSS generator (so in
     * any case where `CssGenerator.build` is used) will be removed automatically.
     * But be careful, not always leaving the style not used mean you wouldn't
     * use it later, but this option comes really handy when deal with big templates. */
    clearStyles?: boolean;

    /** Specify the global drag mode of components. By default, components are moved
     * following the HTML flow. Two other options are available:
     * 'absolute' - Move components absolutely (design tools way)
     * 'translate' - Use translate CSS from transform property
     * To get more about this feature read: https://github.com/artf/grapesjs/issues/1936 */
    dragMode?: boolean;

    /** When the editor is placed in a scrollable container (eg. modals) this might
     * cause elements inside the canvas (eg. floating toolbars) to be misaligned.
     * To avoid that, you can specify an array of DOM elements on which their scroll will
     * trigger the canvas update.
     * Be default, if the array is empty, the first parent element will be appended.
     * listenToEl: [document.querySelector('#scrollable-el')], */
    listenToEl?: HTMLElement[];

    /** Import asynchronously CSS to use as icons */
    cssIcons?: string;

    /** Dom element */
    el?: string;

    /** Configurations for I18n */
    i18n?: Record<string, any>;

    /** Configurations for Undo Manager */
    undoManager?: Record<string, any> | boolean;

    /** Configurations for Asset Manager */
    assetManager?: AssetManagerConfig | boolean;

    /** Configurations for Canvas */
    canvas?: CanvasConfig | boolean;

    /** Configurations for Layers */
    layers?: Record<string, any> | boolean;

    /** Configurations for Storage Manager */
    storageManager?: StorageManagerConfig | boolean;

    /** Configurations for Rich Text Editor */
    richTextEditor?: RichTextEditorConfig | boolean;

    /** Configurations for DomComponents */
    domComponents?: DomComponentsConfig | boolean;

    /** Configurations for Modal Dialog */
    modal?: ModalConfig | boolean;

    /** Configurations for Code Manager */
    codeManager?: CodeManagerConfig | boolean;

    /** Configurations for Panels */
    panels?: PanelsConfig | boolean;

    /** Configurations for Commands */
    commands?: CommandsConfig | boolean;

    /** Configurations for Css Composer */
    cssComposer?: CssComposerConfig | boolean;

    /** Configurations for Selector Manager */
    selectorManager?: SelectorManagerConfig | boolean;

    /** Configurations for Device Manager */
    deviceManager?: DeviceManagerConfig | boolean;

    /** Configurations for Style Manager */
    styleManager?: StyleManagerConfig | boolean;

    /** Configurations for Block Manager */
    blockManager?: BlockManagerConfig | boolean;

    /** Configurations for Trait Manager */
    traitManager?: TraitManagerConfig | boolean;

    /** Texts **/
    textViewCode?: string;

    /** Keep unused styles within the editor **/
    keepUnusedStyles?: 0;
  }

  interface AssetManagerConfig {
    assets?: Array<object>;
    noAssets?: string;
    stylePrefix?: string;
    upload?: boolean;
    uploadName?: string;
    headers?: object;
    params?: object;
    credentials?: RequestCredentials;
    multiUpload?: boolean;
    autoAdd?: boolean;
    uploadText?: string;
    addBtnText?: string;
    customFetch?: Function;
    uploadFile?: Function;
    embedAsBase64?: boolean;
    handleAdd?: Function;
    dropzone?: boolean;
    openAssetsOnDrop?: number;
    dropzoneContent?: string;
    modalTitle?: string;
    inputPlaceholder?: string;
  }

  interface CanvasConfig {
    stylePrefix?: string;
    scripts?: Array<string>;
    styles?: Array<string>;
    customBadgeLabel?: Function;
    autoscrollLimit?: number;
    notTextable?: Array<string>;
  }

  interface StyleManagerConfig {
    stylePrefix?: string;
    sectors?: Array<object>;
    appendTo?: HTMLElement | string;
    textNoElement?: string;
    hideNotStylable?: boolean;
    highlightChanged?: boolean;
    highlightComputed?: boolean;
    showComputed?: boolean;
    clearProperties?: boolean;
    avoidComputed?: Array<string>;
  }

  interface BlockManagerConfig {
    appendTo?: HTMLElement | string;
    blocks: Array<object>;
  }

  interface RichTextEditorConfig {
    stylePrefix?: string;
    adjustToolbar?: boolean;
    actions?: Array<string>;
  }

  interface TraitManagerConfig {
    stylePrefix?: string;
    appendTo?: HTMLElement | string;
    labelContainer?: string;
    labelPlhText?: string;
    labelPlhRef?: string;
    optionsTarget?: Array<object>;
    textNoElement?: string;
  }

  interface StorageManagerConfig {
    id?: string;
    autosave?: boolean;
    autoload?: boolean;
    type?: "local" | "remote";
    stepsBeforeSave?: number;
    storeComponents?: boolean;
    storeStyles?: boolean;
    storeHtml?: boolean;
    storeCss?: boolean;
    checkLocal?: boolean;
    params?: object;
    headers?: object;
    urlStore?: string;
    urlLoad?: string;
    contentTypeJson?: boolean;
    credentials?: RequestCredentials;

    beforeSend(jqXHR: any, settings: object): void;
    onComplete(jqXHR: any, status: any): void;
  }

  interface DomComponentsConfig {
    stylePrefix?: string;
    wrapperId?: string;
    wrapperName?: string;
    wrapper?: DomComponentsWrapperConfig;
    components?: Array<object>;
    imageCompClass?: string;
    oAssetsOnCreate?: boolean;
    storeWrapper?: boolean;
    voidElements?: Array<string>;
  }

  interface DomComponentsWrapperConfig {
    removable?: boolean;
    copyable?: boolean;
    draggable?: boolean;
    // TODO: Type custom blocks and components
    components?: Array<object>;
    traits?: Array<object>;
    stylable?: Array<string>;
  }

  interface ModalConfig {
    stylePrefix?: string;
    title?: string;
    content?: string;
    backdrop?: boolean;
  }

  interface CodeManagerConfig {
    stylePrefix?: string;
    inlineCss?: boolean;
  }

  interface PanelsConfig {
    stylePrefix?: string;
    defaults?: Array<object>;
    em?: object;
    delayBtnsShow?: number;
  }

  interface CommandsConfig {
    ESCAPE_KEY?: number;
    stylePrefix?: string;
    defaults?: Array<object>;
    em?: object;
    firstCentered?: boolean;
    newFixedH?: boolean;
    minComponentH?: number;
    minComponentW?: number;
  }

  interface CssComposerConfig {
    stylePrefix?: string;
    staticRules?: string;
    rules?: Array<string>;
  }

  interface SelectorManagerConfig {
    stylePrefix?: string;
    appendTo?: HTMLElement | string;
    selectors?: Array<string>;
    label?: string;
    statesLabel?: string;
    selectedLabel?: string;
    states?: Array<object>;
  }

  interface DeviceManagerConfig {
    devices?: Array<object>;
    deviceLabel?: string;
  }

  function init(config: EditorConfig): Editor;

  interface Trait extends Backbone.Model<TraitOptions> {
    target: Component;

    /** Return all the properties */
    props(): TraitOptions;
    targetUpdated(): void;
    getValue(): string;
    getTargetValue(): string;
    setTargetValue(value: any, opts: object): void;
    setValueFromInput(value: any, final: boolean, opts: object): void;
    /**
     * Get the initial value of the trait
     */
    getInitValue(): string;
  }

  type TraitType = "text" | "number" | "checkbox" | "select" | string;

  interface TraitOptions {
    type: TraitType;
    label: string;
    name: string;
    min?: string;
    max?: string;
    unit?: string;
    step?: number;
    value?: string;
    target?: Component;
    default?: string;
    placeholder?: string;
    changeProp?: number;
    options?: SelectOption[];
    [key: string]: any;
  }

  interface PanelOptions {
    id: string;
    content: string;
    visible: boolean;
    buttons: Button[];
  }

  interface Panel extends Backbone.Model<PanelOptions> {}

  interface Button extends Backbone.Model<ButtonOptions> {}

  interface ButtonOptions {
    id: string;
    label: string;
    tagName: "span";
    className: string;
    command: string | ((editor: Editor, opts?: any) => void);
    context: string;
    buttons: any[];
    attributes: object;
    options: object;
    active: boolean;
    dragDrop: boolean;
    togglable: boolean;
    runDefaultCommand: boolean;
    stopDefaultCommand: boolean;
    disable: boolean;
  }

  interface ComponentView {
    model: Component;

    onRender(opts: {
      editor?: Editor;
      model?: Component;
      el?: HTMLElement;
    }): void;
  }

  interface View {}

  interface LayerManager {
    /**
     * Set new root for layers
     * @param el Component to be set as the root
     */
    setRoot(el: HTMLElement | Component | String): this;
    /** Get the root of layers */
    getRoot(): Component;
    /** Return the view of layers */
    getAll(): View;
  }

  interface TraitView {
    noLabel?: boolean;
    templateInput?: string | ((options: { trait: Trait }) => string);
    eventCapture?: string[];

    onEvent?: (options: {
      elInput: HTMLElement;
      component: Component;
      event: any;
    }) => void;
    onUpdate?: (options: {
      elInput: HTMLElement;
      component: Component;
    }) => void;
    createInput?: (options: { trait: Trait }) => HTMLElement;
    createLabel?: (options: { label: string }) => string;
  }

  interface TraitManager {
    /**
     * Add new trait type
     * @param name Type name
     * @param methods Object representing the trait
     */
    addType(name: string, trait: TraitView): void;
    /**
     * Get trait type
     * @param name Type name
     */
    getType(name: string): Object;
    /**
     * Get all trait types
     */
    getTypes(): Object;
  }

  /**
   * Editor contains the top level API which you'll probably use to customize the editor or extend it with plugins.
   * You get the Editor instance on init method and you can pass options via its [Configuration Object](https://github.com/artf/grapesjs/blob/master/src/editor/config/config.js)
   *
   * ```js
   * const editor = grapesjs.init({
   *    // options
   * });
   * ```
   *
   * ## Available Events
   *
   * You can make use of available events in this way
   * ```js
   * editor.on('EVENT-NAME', (some, argument) => {
   *    // do something
   * })
   * ```
   *
   * * `update` - The structure of the template is updated (its HTML/CSS)
   * * `undo` - Undo executed
   * * `redo` - Redo executed
   * * `load` - Editor is loaded
   *
   * ### Components
   * Check the [Components](/api/components.html) module.
   * ### Keymaps
   * Check the [Keymaps](/api/keymaps.html) module.
   * ### Style Manager
   * Check the [Style Manager](/api/style_manager.html) module.
   * ### Storage
   * Check the [Storage](/api/storage_manager.html) module.
   * ### Canvas
   * Check the [Canvas](/api/canvas.html) module.
   * ### RTE
   * Check the [Rich Text Editor](/api/rich_text_editor.html) module.
   * ### Commands
   * Check the [Commands](/api/commands.html) module.
   * ### Selectors
   * Check the [Selectors](/api/selector_manager.html) module.
   * ### Blocks
   * Check the [Blocks](/api/block_manager.html) module.
   * ### Assets
   * Check the [Assets](/api/assets.html) module.
   * ### Modal
   * Check the [Modal](/api/modal_dialog.html) module.
   * ### Devices
   * Check the [Devices](/api/device_manager.html) module.
   * ### Parser
   * Check the [Parser](/api/parser.html) module.
   * ### Pages
   * Check the [Pages](/api/pages.html) module.
   *
   * ## Methods
   */
  interface Editor {
    DomComponents: Components;
    LayerManager: LayerManager;
    CssComposer: CssComposer;
    StorageManager: StorageManager;
    AssetManager: AssetManager;
    BlockManager: BlockManager;
    TraitManager: TraitManager;
    SelectorManager: SelectorManager;
    CodeManager: object;
    Commands: Commands;
    Keymaps: Keymaps;
    Modal: Modal;
    Panels: Panels;
    StyleManager: StyleManager;
    Canvas: Canvas;
    UndoManager: UndoManager;
    DeviceManager: object;
    RichTextEditor: RichTextEditor;
    Parser: Parser;
    Utils: object;
    Config: EditorConfig | object;

    /**
     * Returns configuration object
     * @param [prop] - Property name
     * @returns Returns the configuration object or
     *  the value of the specified property
     */
    getConfig(prop?: string): EditorConfig | object;
    /**
     * Returns HTML built inside canvas
     * @param [opts = {}] - Options
     * @param [opts.component] - Return the HTML of a specific Component
     * @param [opts.cleanId = false] - Remove unnecessary IDs (eg. those created automatically)
     * @returns HTML string
     */
    getHtml(opts?: { component?: Component; cleanId?: boolean }): string;
    /**
     * Returns CSS built inside canvas
     * @param [opts = {}] - Options
     * @param [opts.component] - Return the CSS of a specific Component
     * @param [opts.json = false] - Return an array of CssRules instead of the CSS string
     * @param [opts.avoidProtected = false] - Don't include protected CSS
     * @param [opts.onlyMatched = false] - Return only rules matched by the passed component.
     * @returns CSS string or array of CssRules
     */
    getCss(opts?: {
      component?: Component;
      json?: boolean;
      avoidProtected?: boolean;
      onlyMatched?: boolean;
    }): string | CssRule[];
    /**
     * Returns JS of all components
     * @param [opts = {}] - Options
     * @param [opts.component] - Get the JS of a specific component
     * @returns JS string
     */
    getJs(opts?: { component?: Component }): string;
    /**
     * Return the complete tree of components. Use `getWrapper` to include also the wrapper
     */
    getComponents(): Components;
    /**
     * Return the wrapper and its all components
     */
    getWrapper(): Component;
    /**
     * Set components inside editor's canvas. This method overrides actual components
     * @example
     * editor.setComponents('<div class="cls">New component</div>');
     * // or
     * editor.setComponents({
     *  type: 'text',
     *   classes:['cls'],
     *   content: 'New component'
     * });
     * @param components - HTML string or components model
     * @param opt - the options object to be used by the [setComponents]{@link em#setComponents} method
     */
    setComponents(components: object[] | any | string, opt: any): any;
    /**
     * Add components
     * @example
     * editor.addComponents('<div class="cls">New component</div>');
     * // or
     * editor.addComponents({
     *  type: 'text',
     *   classes:['cls'],
     *   content: 'New component'
     * });
     * @param components - HTML string or components model
     * @param opts - Options
     * @param [opts.avoidUpdateStyle = false] - If the HTML string contains styles,
     * by default, they will be created and, if already exist, updated. When this option
     * is true, styles already created will not be updated.
     */
    addComponents(
      components: object[] | any | string,
      opts: {
        avoidUpdateStyle?: boolean;
      }
    ): Component[];
    /**
     * Returns style in JSON format object
     */
    getStyle(): any;
    /**
     * Set style inside editor's canvas. This method overrides actual style
     * @example
     * editor.setStyle('.cls{color: red}');
     * //or
     * editor.setStyle({
     *   selectors: ['cls'],
     *   style: { color: 'red' }
     * });
     * @param style - CSS string or style model
     */
    setStyle(style: object[] | any | string): Editor;
    /**
     * Add styles to the editor
     * @example
     * editor.addStyle('.cls{color: red}');
     * @param style - CSS string or style model
     * @returns Array of created CssRule instances
     */
    addStyle(style: object[] | any | string): CssRule[];
    /**
     * Returns the last selected component, if there is one
     */
    getSelected(): Component | null;
    /**
     * Returns an array of all selected components
     */
    getSelectedAll(): Component[];
    /**
     * Get a stylable entity from the selected component.
     * If you select a component without classes the entity is the Component
     * itself and all changes will go inside its 'style' attribute. Otherwise,
     * if the selected component has one or more classes, the function will
     * return the corresponding CSS Rule
     */
    getSelectedToStyle(): Component; // TODO: | CSSRule
    /**
     * Select a component
     * @example
     * // Select dropped block
     * editor.on('block:drag:stop', function(model) {
     *  editor.select(model);
     * });
     * @param el - Component to select
     * @param [opts] - Options
     * @param [opts.scroll] - Scroll canvas to the selected element
     */
    select(
      el: Component | HTMLElement,
      opts?: {
        scroll?: boolean;
      }
    ): Editor;
    /**
     * Add component to selection
     * @example
     * editor.selectAdd(model);
     * @param el - Component to select
     */
    selectAdd(el: Component | HTMLElement | any[]): Editor;
    /**
     * Remove component from selection
     * @example
     * editor.selectRemove(model);
     * @param el - Component to select
     */
    selectRemove(el: Component | HTMLElement | any[]): Editor;
    /**
     * Toggle component selection
     * @example
     * editor.selectToggle(model);
     * @param el - Component to select
     */
    selectToggle(el: Component | HTMLElement | any[]): Editor;
    /**
     * Returns, if active, the Component enabled in rich text editing mode.
     * @example
     * const textComp = editor.getEditing();
     * if (textComp) {
     *  console.log('HTML: ', textComp.toHTML());
     * }
     */
    getEditing(): Component | null;
    /**
     * Set device to the editor. If the device exists it will
     * change the canvas to the proper width
     * @example
     * editor.setDevice('Tablet');
     * @param name - Name of the device
     */
    setDevice(name: string): Editor;
    /**
     * Return the actual active device
     * @example
     * var device = editor.getDevice();
     * console.log(device);
     * // 'Tablet'
     * @returns Device name
     */
    getDevice(): string;
    /**
     * Execute command
     * @example
     * editor.runCommand('myCommand', {someValue: 1});
     * @param id - Command ID
     * @param options - Custom options
     * @returns The return is defined by the command
     */
    runCommand(id: string, options: any): any;
    /**
     * Stop the command if stop method was provided
     * @example
     * editor.stopCommand('myCommand', {someValue: 1});
     * @param id - Command ID
     * @param options - Custom options
     * @returns The return is defined by the command
     */
    stopCommand(id: string, options: any): any;
    /**
     * Store data to the current storage
     * @param clb - Callback function
     * @returns Stored data
     */
    store(clb: (...params: any[]) => any): any;
    /**
     * Get the JSON data object, which could be stored and loaded back with `editor.loadData(json)`
     * @example
     * console.log(editor.storeData());
     * // { pages: [...], styles: [...], ... }
     */
    storeData(): any;
    /**
     * Load data from the current storage
     * @param clb - Callback function
     * @returns Stored data
     */
    load(clb: (...params: any[]) => any): any;
    /**
     * Load data from the JSON data object
     * @example
     * editor.loadData({ pages: [...], styles: [...], ... })
     * @param data - Data to load
     * @returns Loaded object
     */
    loadData(data: any): any;
    /**
     * Returns container element. The one which was indicated as 'container'
     * on init method
     */
    getContainer(): HTMLElement;
    /**
     * Return the count of changes made to the content and not yet stored.
     * This count resets at any `store()`
     */
    getDirtyCount(): number;
    /**
     * Update editor dimension offsets
     *
     * This method could be useful when you update, for example, some position
     * of the editor element (eg. canvas, panels, etc.) with CSS, where without
     * refresh you'll get misleading position of tools
     * @param [options] - Options
     * @param [options.tools = false] - Update the position of tools (eg. rich text editor, component highlighter, etc.)
     */
    refresh(options?: { tools?: boolean }): void;
    /**
     * Replace the built-in Rich Text Editor with a custom one.
     * @example
     * editor.setCustomRte({
     *   // Function for enabling custom RTE
     *   // el is the HTMLElement of the double clicked Text Component
     *   // rte is the same instance you have returned the first time you call
     *   // enable(). This is useful if need to check if the RTE is already enabled so
     *   // ion this case you'll need to return the RTE and the end of the function
     *   enable: function(el, rte) {
     *     rte = new MyCustomRte(el, {}); // this depends on the Custom RTE API
     *     ...
     *     return rte; // return the RTE instance
     *   },
     *
     *   // Disable the editor, called for example when you unfocus the Text Component
     *  disable: function(el, rte) {
     *     rte.blur(); // this depends on the Custom RTE API
     *  }
     *
     * // Called when the Text Component is focused again. If you returned the RTE instance
     * // from the enable function, the enable won't be called again instead will call focus,
     * // in this case to avoid double binding of the editor
     *  focus: function (el, rte) {
     *   rte.focus(); // this depends on the Custom RTE API
     *  }
     * });
     * @param obj - Custom RTE Interface
     */
    setCustomRte(obj: any): void;
    /**
     * Replace the default CSS parser with a custom one.
     * The parser function receives a CSS string as a parameter and expects
     * an array of CSSRule objects as a result. If you need to remove the
     * custom parser, pass `null` as the argument
     * @example
     * editor.setCustomParserCss(css => {
     *  const result = [];
     *  // ... parse the CSS string
     *  result.push({
     *    selectors: '.someclass, div .otherclass',
     *    style: { color: 'red' }
     *  })
     *  // ...
     *  return result;
     * });
     * @param parser - Parser function
     */
    setCustomParserCss(parser: ((...params: any[]) => any) | null): Editor;
    /**
     * Change the global drag mode of components.
     * To get more about this feature read: https://github.com/artf/grapesjs/issues/1936
     * @param value - Drag mode, options: 'absolute' | 'translate'
     */
    setDragMode(value: string): Editor;
    /**
     * Trigger event log message
     * @example
     * editor.log('Something done!', { ns: 'from-plugin-x', level: 'info' });
     * // This will trigger following events
     * // `log`, `log:info`, `log-from-plugin-x`, `log-from-plugin-x:info`
     * // Callbacks of those events will always receive the message and
     * // options, as arguments, eg:
     * // editor.on('log:info', (msg, opts) => console.info(msg, opts))
     * @param msg - Message to log
     * @param [opts = {}] - Custom options
     * @param [opts.ns = ''] - Namespace of the log (eg. to use in plugins)
     * @param [opts.level = 'debug'] - Level of the log, `debug`, `info`, `warning`, `error`
     */
    log(
      msg: any,
      opts?: {
        ns?: string;
        level?: string;
      }
    ): Editor;
    /**
     * Translate label
     * @example
     * editor.t('msg');
     * // use params
     * editor.t('msg2', { params: { test: 'hello' } });
     * // custom local
     * editor.t('msg2', { params: { test: 'hello' }, l: 'it' });
     * @param key - Label to translate
     * @param [opts] - Options for the translation
     * @param [opts.params] - Params for the translation
     * @param [opts.noWarn] - Avoid warnings in case of missing resources
     */
    t(
      key: string,
      opts?: {
        params?: any;
        noWarn?: boolean;
      }
    ): string;
    /**
     * Attach event
     * @param event - Event name
     * @param callback - Callback function
     */
    on(event: GrapesEvent, callback: (...params: any[]) => any): Editor;
    /**
     * Attach event and detach it after the first run
     * @param event - Event name
     * @param callback - Callback function
     */
    once(event: GrapesEvent, callback: (...params: any[]) => any): Editor;
    /**
     * Detach event
     * @param event - Event name
     * @param callback - Callback function
     */
    off(event: GrapesEvent, callback: (...params: any[]) => any): Editor;
    /**
     * Trigger event
     * @param event - Event to trigger
     */
    trigger(event: GrapesEvent): Editor;
    /**
     * Destroy the editor
     */
    destroy(): void;
    /**
     * Render editor
     */
    render(): HTMLElement;
    /**
     * Trigger a callback once the editor is loaded and rendered.
     * The callback will be executed immediately if the method is called on the already rendered editor.
     * @example
     * editor.onReady(() => {
     *   // perform actions
     * });
     * @param clb - Callback to trigger
     */
    onReady(clb: (...params: any[]) => any): void;
    /**
     * Print safe HTML by using ES6 tagged template strings.
     * @example
     * const unsafeStr = '<script>....</script>';
     * const safeStr = '<b>Hello</b>';
     * // Use `$${var}` to avoid escaping
     * const strHtml = editor.html`Escaped ${unsafeStr}, unescaped $${safeStr}`;
     */
    html(literals: string[], substs: string[]): string;
  }

  type GrapesEvent =
    | ComponentEvent
    | BlockEvent
    | AssetEvent
    | KeymapEvent
    | StyleManagerEvent
    | StorageEvent
    | CanvasEvent
    | SelectorEvent
    | RichTextEditorEvent
    | ModalEvent
    | CommandEvent
    | GeneralEvent;

  type ComponentEvent =
    | "component:create"
    | "component:mount"
    | "component:add"
    | "component:remove"
    | "component:remove:before"
    | "component:clone"
    | "component:update"
    | "component:styleUpdate"
    | "component:selected"
    | "component:deselected"
    | "component:toggled"
    | "component:type:add"
    | "component:type:update"
    | "component:drag:start"
    | "component:drag"
    | "component:drag:end";

  type BlockEvent =
    | "block:add"
    | "block:remove"
    | "block:drag:start"
    | "block:drag"
    | "block:drag:stop";

  type AssetEvent =
    | "asset:add"
    | "asset:remove"
    | "asset:upload:start"
    | "asset:upload:end"
    | "asset:upload:error"
    | "asset:upload:response";

  type KeymapEvent =
    | "keymap:add"
    | "keymap:remove"
    | "keymap:emit"
    | "keymap:emit:{keymapId}";

  type StyleManagerEvent =
    | "styleManager:update:target"
    | "styleManager:change"
    | "styleManager:change:{propertyName}";

  type StorageEvent =
    | "storage:start"
    | "storage:start:store"
    | "storage:start:load"
    | "storage:load"
    | "storage:store"
    | "storage:end"
    | "storage:end:store"
    | "storage:end:load"
    | "storage:error"
    | "storage:error:store"
    | "storage:error:load";

  type CanvasEvent =
    | "canvas:dragenter"
    | "canvas:dragover"
    | "canvas:drop"
    | "canvas:dragend"
    | "canvas:dragdata";

  type SelectorEvent = "selector:add";

  type RichTextEditorEvent = "rte:enable" | "rte:disable";

  type ModalEvent = "modal:open" | "modal:close";

  type CommandEvent =
    | "run:{commandName}"
    | "stop:{commandName}"
    | "run:{commandName}:before"
    | "stop:{commandName}:before"
    | "abort:{commandName}";

  type GeneralEvent = "canvasScroll" | "undo" | "redo" | "load";

  /**
   * You can customize the initial state of the module from the editor initialization, by passing the following [Configuration Object](https://github.com/artf/grapesjs/blob/master/src/asset_manager/config/config.js)
   * ```js
   * const editor = grapesjs.init({
   *  assetManager: {
   *    // options
   *  }
   * })
   * ```
   *
   * Once the editor is instantiated you can use its API. Before using these methods you should get the module from the instance
   *
   * ```js
   * const assetManager = editor.AssetManager;
   * ```
   *
   * ## Available Events
   * * `asset:open` - Asset Manager opened.
   * * `asset:close` - Asset Manager closed.
   * * `asset:add` - Asset added. The [Asset] is passed as an argument to the callback.
   * * `asset:remove` - Asset removed. The [Asset] is passed as an argument to the callback.
   * * `asset:update` - Asset updated. The updated [Asset] and the object containing changes are passed as arguments to the callback.
   * * `asset:upload:start` - Before the upload is started.
   * * `asset:upload:end` - After the upload is ended.
   * * `asset:upload:error` - On any error in upload, passes the error as an argument.
   * * `asset:upload:response` - On upload response, passes the result as an argument.
   * * `asset` - Catch-all event for all the events mentioned above. An object containing all the available data about the triggered event is passed as an argument to the callback.
   * * `asset:custom` - Event for handling custom Asset Manager UI.
   *
   * ## Methods
   * * [open](#open)
   * * [close](#close)
   * * [isOpen](#isopen)
   * * [add](#add)
   * * [get](#get)
   * * [getAll](#getall)
   * * [getAllVisible](#getallvisible)
   * * [remove](#remove)
   * * [store](#store)
   * * [load](#load)
   * * [getContainer](#getcontainer)
   *
   * [Asset]: asset.html
   */
  interface AssetManager {
    /**
     * Open the asset manager.
     * @example
     * assetManager.open({
     *  select(asset, complete) {
     *    const selected = editor.getSelected();
     *    if (selected && selected.is('image')) {
     *      selected.addAttributes({ src: asset.getSrc() });
     *      // The default AssetManager UI will trigger `select(asset, false)` on asset click
     *      // and `select(asset, true)` on double-click
     *      complete && assetManager.close();
     *    }
     *  }
     * });
     * // with your custom types (you should have assets with those types declared)
     * assetManager.open({ types: ['doc'], ... });
     * @param [options] - Options for the asset manager.
     * @param [options.types = ['image']] - Types of assets to show.
     * @param [options.select] - Type of operation to perform on asset selection. If not specified, nothing will happen.
     */
    open(options?: {
      types?: String[];
      select?: (...params: any[]) => any;
    }): void;
    /**
     * Close the asset manager.
     * @example
     * assetManager.close();
     */
    close(): void;
    /**
     * Checks if the asset manager is open
     * @example
     * assetManager.isOpen(); // true | false
     */
    isOpen(): boolean;
    /**
     * Add new asset/s to the collection. URLs are supposed to be unique
     * @example
     * // As strings
     * assetManager.add('http://img.jpg');
     * assetManager.add(['http://img.jpg', './path/to/img.png']);
     *
     * // Using objects you can indicate the type and other meta informations
     * assetManager.add({
     *  // type: 'image',	// image is default
     * 	src: 'http://img.jpg',
     * 	height: 300,
     * 	width: 200,
     * });
     * assetManager.add([{ src: 'img2.jpg' }, { src: 'img2.png' }]);
     * @param asset - URL strings or an objects representing the resource.
     * @param [opts] - Options
     */
    add(asset: string | any | String[] | object[], opts?: any): any;
    /**
     * Return asset by URL
     * @example
     * const asset = assetManager.get('http://img.jpg');
     * @param src - URL of the asset
     */
    get(src: string): any;
    /**
     * Return the global collection, containing all the assets
     */
    getAll(): any;
    /**
     * Return the visible collection, which contains assets actually rendered
     */
    getAllVisible(): any;
    /**
     * Remove asset
     * @example
     * const removed = assetManager.remove('http://img.jpg');
     * // or by passing the Asset
     * const asset = assetManager.get('http://img.jpg');
     * assetManager.remove(asset);
     */
    remove(): any;
    /**
     * Store assets data to the selected storage
     * @example
     * var assets = assetManager.store();
     * @param noStore - If true, won't store
     * @returns Data to store
     */
    store(noStore: boolean): any;
    /**
     * Load data from the passed object.
     * The fetched data will be added to the collection.
     * @example
     * var assets = assetManager.load({
     * 	assets: [...]
     * })
     * @param data - Object of data to load
     * @returns Loaded assets
     */
    load(data: any): any;
    /**
     * Return the Asset Manager Container
     */
    getContainer(): HTMLElement;
    /**
     * Render assets
     * @example
     * // Render all assets
     * assetManager.render();
     *
     * // Render some of the assets
     * const assets = assetManager.getAll();
     * assetManager.render(assets.filter(
     *  asset => asset.get('category') == 'cats'
     * ));
     * @param assets - Assets to render, without the argument will render all global assets
     */
    render(assets: any[]): HTMLElement;
  }

  interface AssetOptions {
    /**
     * Asset type, eg. 'image'.
     */
    type: string;
    /**
     * Asset URL, eg. 'https://.../image.png'.
     */
    src: string;
  }

  interface Asset extends Backbone.Model<AssetOptions> {
    /**
     * Get asset type.
     * @example
     * // Asset: { src: 'https://.../image.png', type: 'image' }
     * asset.getType(); // -> 'image'
     */
    getType(): string;

    /**
     * Get asset URL.
     * @example
     * // Asset: { src: 'https://.../image.png'  }
     * asset.getSrc(); // -> 'https://.../image.png'
     */
    getSrc(): string;

    /**
     * Get filename of the asset (based on `src`).
     * @example
     * // Asset: { src: 'https://.../image.png' }
     * asset.getFilename(); // -> 'image.png'
     * // Asset: { src: 'https://.../image' }
     * asset.getFilename(); // -> 'image'
     */
    getFilename(): string;

    /**
     * Get extension of the asset (based on `src`).
     * @example
     * // Asset: { src: 'https://.../image.png' }
     * asset.getExtension(); // -> 'png'
     * // Asset: { src: 'https://.../image' }
     * asset.getExtension(); // -> ''
     */
    getExtension(): string;
  }

  /**
   * You can customize the initial state of the module from the editor initialization, by passing the following [Configuration Object](https://github.com/artf/grapesjs/blob/master/src/block_manager/config/config.js)
   * ```js
   * const editor = grapesjs.init({
   *  blockManager: {
   *    // options
   *  }
   * })
   * ```
   *
   * Once the editor is instantiated you can use its API and listen to its events. Before using these methods, you should get the module from the instance.
   *
   * ```js
   * // Listen to events
   * editor.on('block:add', (block) => { ... });
   *
   * // Use the API
   * const blockManager = editor.BlockManager;
   * blockManager.add(...);
   * ```
   *
   * ## Available Events
   * * `block:add` - Block added. The [Block] is passed as an argument to the callback.
   * * `block:remove` - Block removed. The [Block] is passed as an argument to the callback.
   * * `block:update` - Block updated. The [Block] and the object containing changes are passed as arguments to the callback.
   * * `block:drag:start` - Started dragging block, the [Block] is passed as an argument.
   * * `block:drag` - Dragging block, the [Block] is passed as an argument.
   * * `block:drag:stop` - Dragging of the block is stopped. The dropped [Component] (if dropped successfully) and the [Block] are passed as arguments.
   * * `block` - Catch-all event for all the events mentioned above. An object containing all the available data about the triggered event is passed as an argument to the callback.
   *
   * ## Methods
   * * [add](#add)
   * * [get](#get)
   * * [getAll](#getall)
   * * [getAllVisible](#getallvisible)
   * * [remove](#remove)
   * * [getConfig](#getconfig)
   * * [getCategories](#getcategories)
   * * [getContainer](#getcontainer)
   * * [render](#render)
   *
   * [Block]: block.html
   * [Component]: component.html
   */
  interface BlockManager {
    /**
     * Get configuration object
     */
    getConfig(): BlockManagerConfig;
    /**
     * Add new block.
     * @example
     * blockManager.add('h1-block', {
     *   label: 'Heading',
     *   content: '<h1>Put your title here</h1>',
     *   category: 'Basic',
     *   attributes: {
     *     title: 'Insert h1 block'
     *   }
     * });
     * @param id - Block ID
     */
    add(id: string, block: BlockOptions): any;
    /**
     * Get the block by id.
     * @example
     * const block = blockManager.get('h1-block');
     * console.log(JSON.stringify(block));
     * // {label: 'Heading', content: '<h1>Put your ...', ...}
     * @param id - Block id
     */
    get(id: string): any;
    /**
     * Return all blocks.
     * @example
     * const blocks = blockManager.getAll();
     * console.log(JSON.stringify(blocks));
     * // [{label: 'Heading', content: '<h1>Put your ...'}, ...]
     */
    getAll(): any;
    /**
     * Return the visible collection, which containes blocks actually rendered
     */
    getAllVisible(): any;
    /**
     * Remove block.
     * @example
     * const removed = blockManager.remove('BLOCK_ID');
     * // or by passing the Block
     * const block = blockManager.get('BLOCK_ID');
     * blockManager.remove(block);
     */
    remove(): any;
    /**
     * Get all available categories.
     * It's possible to add categories only within blocks via 'add()' method
     */
    getCategories(): any[] | Backbone.Collection<Backbone.Model<{}>>;
    /**
     * Return the Blocks container element
     */
    getContainer(): HTMLElement;
    /**
     * Render blocks
     * @example
     * // Render all blocks (inside the global collection)
     * blockManager.render();
     *
     * // Render new set of blocks
     * const blocks = blockManager.getAll();
     * const filtered = blocks.filter(block => block.get('category') == 'sections')
     *
     * blockManager.render(filtered);
     * // Or a new set from an array
     * blockManager.render([
     *  {label: 'Label text', content: '<div>Content</div>'}
     * ]);
     *
     * // Back to blocks from the global collection
     * blockManager.render();
     *
     * // You can also render your blocks outside of the main block container
     * const newBlocksEl = blockManager.render(filtered, { external: true });
     * document.getElementById('some-id').appendChild(newBlocksEl);
     * @param blocks - Blocks to render, without the argument will render all global blocks
     * @param [opts = {}] - Options
     * @param [opts.external] - Render blocks in a new container (HTMLElement will be returned)
     * @param [opts.ignoreCategories] - Render blocks without categories
     * @returns Rendered element
     */
    render(
      blocks: any[],
      opts?: {
        external?: boolean;
        ignoreCategories?: boolean;
      }
    ): HTMLElement;
  }

  interface BlockOptions {
    /**
     * Block label, eg. `My block`
     */
    label: string;
    /**
     * The content of the block. Might be an HTML string or a [Component Defintion](/modules/Components.html#component-definition)
     */
    content: string | any;
    /**
     * HTML string for the media/icon of the block, eg. `<svg ...`, `<img ...`, etc.
     * @defaultValue ''
     */
    media?: string;
    /**
     * Block category, eg. `Basic blocks`
     * @defaultValue ''
     */
    category?: string;
    /**
     * If true, triggers the `active` event on the dropped component.
     */
    activate?: boolean;
    /**
     * If true, the dropped component will be selected.
     */
    select?: boolean;
    /**
     * If true, all IDs of dropped components and their styles will be changed.
     */
    resetId?: boolean;
    /**
     * Disable the block from being interacted
     */
    disable?: boolean;
    /**
     * Custom behavior on click, eg. `(block, editor) => editor.getWrapper().append(block.get('content'))`
     */
    onClick?: (...params: any[]) => any;
  }
  interface Block extends Backbone.Model<BlockOptions> {
    /**
     * Get block id
     */
    getId(): string;

    /**
     * Get block label
     */
    getLabel(): string;

    /**
     * Get block media
     */
    getMedia(): string;

    /**
     * Get block content
     * @returns Component definition | HTML string
     */
    getContent(): any | string | (object | String)[];

    /**
     * Get block category label
     */
    getCategoryLabel(): string;

    self(): Block;
  }

  /**
   * You can customize the initial state of the module from the editor initialization, by passing the following [Configuration Object](https://github.com/artf/grapesjs/blob/master/src/commands/config/config.js)
   * ```js
   * const editor = grapesjs.init({
   *  commands: {
   *    // options
   *  }
   * })
   * ```
   *
   * Once the editor is instantiated you can use its API and listen to its events. Before using these methods, you should get the module from the instance.
   *
   * ```js
   * // Listen to events
   * editor.on('run', () => { ... });
   *
   * // Use the API
   * const commands = editor.Commands;
   * commands.add(...);
   * ```
   *
   * * ## Available Events
   * * `run:{commandName}` - Triggered when some command is called to run (eg. editor.runCommand('preview'))
   * * `stop:{commandName}` - Triggered when some command is called to stop (eg. editor.stopCommand('preview'))
   * * `run:{commandName}:before` - Triggered before the command is called
   * * `stop:{commandName}:before` - Triggered before the command is called to stop
   * * `abort:{commandName}` - Triggered when the command execution is aborted (`editor.on(`run:preview:before`, opts => opts.abort = 1);`)
   * * `run` - Triggered on run of any command. The id and the result are passed as arguments to the callback
   * * `stop` - Triggered on stop of any command. The id and the result are passed as arguments to the callback
   *
   * ## Methods
   * * [add](#add)
   * * [get](#get)
   * * [getAll](#getall)
   * * [extend](#extend)
   * * [has](#has)
   * * [run](#run)
   * * [stop](#stop)
   * * [isActive](#isactive)
   * * [getActive](#getactive)
   */
  interface Commands {
    /**
     * Add new command to the collection
     * @example
     * commands.add('myCommand', {
     * 	run(editor, sender) {
     * 		alert('Hello world!');
     * 	},
     * 	stop(editor, sender) {
     * 	},
     * });
     * // As a function
     * commands.add('myCommand2', editor => { ... });
     */
    add(
      id: string,
      command: (editor: Editor) => void | {
        run: (editor: Editor, sender?: any) => void;
        stop: (editor: Editor, sender?: any) => void;
      }
    ): void;
    /**
     * Get command by ID
     * @example
     * var myCommand = commands.get('myCommand');
     * myCommand.run();
     * @param id - Command's ID
     * @returns Object representing the command
     */
    get(id: string): any;
    /**
     * Extend the command. The command to extend should be defined as an object
     * @example
     * commands.extend('old-command', {
     *  someInnerFunction() {
     *  // ...
     *  }
     * });
     * @param id - Command's ID
     * @param Object - with the new command functions
     */
    extend(id: string, Object: any): Commands;
    /**
     * Check if command exists
     * @param id - Command's ID
     */
    has(id: string): boolean;
    /**
     * Get an object containing all the commands
     */
    getAll(): any;
    /**
     * Execute the command
     * @example
     * commands.run('myCommand', { someOption: 1 });
     * @param id - Command ID
     * @param [options = {}] - Options
     * @returns The return is defined by the command
     */
    run(id: string, options?: any): any;
    /**
     * Stop the command
     * @example
     * commands.stop('myCommand', { someOption: 1 });
     * @param id - Command ID
     * @param [options = {}] - Options
     * @returns The return is defined by the command
     */
    stop(id: string, options?: any): any;
    /**
     * Check if the command is active. You activate commands with `run`
     * and disable them with `stop`. If the command was created without `stop`
     * method it can't be registered as active
     * @example
     * const cId = 'some-command';
     * commands.run(cId);
     * commands.isActive(cId);
     * // -> true
     * commands.stop(cId);
     * commands.isActive(cId);
     * // -> false
     * @param id - Command id
     */
    isActive(id: string): boolean;
    /**
     * Get all active commands
     * @example
     * console.log(commands.getActive());
     * // -> { someCommand: itsLastReturn, anotherOne: ... };
     */
    getActive(): any;
  }

  interface AddComponentOptions {
    isComponent?: (el: HTMLElement) => boolean | ComponentProperties;
    model?: ComponentModelDefinition;
    view?: ComponentViewDefinition;
  }

  interface ComponentModelDefinition {
    defaults?: ComponentProperties;
    init?: (this: Component) => void;
    handlePropChange?: (this: Component) => void;
    handleAttrChange?: (this: Component) => void;
    handleTitleChange?: (this: Component) => void;
  }

  interface ComponentViewDefinition {
    tagName: string;
    events: Record<string, string>;
    init?: (options: { model: Component }) => void;
    removed?: () => void;
    onRender?: (options: { el: HTMLElement; model: Component }) => void;
  }

  /**
   * With this module is possible to manage components inside the canvas. You can customize the initial state of the module from the editor initialization, by passing the following [Configuration Object](https://github.com/artf/grapesjs/blob/master/src/dom_components/config/config.js)
   * ```js
   * const editor = grapesjs.init({
   *  domComponents: {
   *    // options
   *  }
   * })
   * ```
   *
   * Once the editor is instantiated you can use its API and listen to its events. Before using these methods, you should get the module from the instance.
   *
   * ```js
   * // Listen to events
   * editor.on('component:create', () => { ... });
   *
   * // Use the API
   * const cmp = editor.Components;
   * cmp.addType(...);
   * ```
   *
   * ## Available Events
   * * `component:create` - Component is created (only the model, is not yet mounted in the canvas), called after the init() method
   * * `component:mount` - Component is mounted to an element and rendered in canvas
   * * `component:add` - Triggered when a new component is added to the editor, the model is passed as an argument to the callback
   * * `component:remove` - Triggered when a component is removed, the model is passed as an argument to the callback
   * * `component:remove:before` - Triggered before the remove of the component, the model, remove function (if aborted via options, with this function you can complete the remove) and options (use options.abort = true to prevent remove), are passed as arguments to the callback
   * * `component:clone` - Triggered when a component is cloned, the new model is passed as an argument to the callback
   * * `component:update` - Triggered when a component is updated (moved, styled, etc.), the model is passed as an argument to the callback
   * * `component:update:{propertyName}` - Listen any property change, the model is passed as an argument to the callback
   * * `component:styleUpdate` - Triggered when the style of the component is updated, the model is passed as an argument to the callback
   * * `component:styleUpdate:{propertyName}` - Listen for a specific style property change, the model is passed as an argument to the callback
   * * `component:selected` - New component selected, the selected model is passed as an argument to the callback
   * * `component:deselected` - Component deselected, the deselected model is passed as an argument to the callback
   * * `component:toggled` - Component selection changed, toggled model is passed as an argument to the callback
   * * `component:type:add` - New component type added, the new type is passed as an argument to the callback
   * * `component:type:update` - Component type updated, the updated type is passed as an argument to the callback
   * * `component:drag:start` - Component drag started. Passed an object, to the callback, containing the `target` (component to drag), `parent` (parent of the component) and `index` (component index in the parent)
   * * `component:drag` - During component drag. Passed the same object as in `component:drag:start` event, but in this case, `parent` and `index` are updated by the current pointer
   * * `component:drag:end` - Component drag ended. Passed the same object as in `component:drag:start` event, but in this case, `parent` and `index` are updated by the final pointer
   *
   * ## Methods
   * * [getWrapper](#getwrapper)
   * * [getComponents](#getcomponents)
   * * [addComponent](#addcomponent)
   * * [clear](#clear)
   * * [load](#load)
   * * [store](#store)
   * * [addType](#addtype)
   * * [getType](#gettype)
   * * [getTypes](#gettypes)
   * * [render](#render)
   */
  interface Components {
    /**
     * Load components from the passed object, if the object is empty will try to fetch them
     * autonomously from the selected storage
     * The fetched data will be added to the collection
     * @param data - Object of data to load
     * @returns Loaded data
     */
    load(data: any): any;
    /**
     * Store components on the selected storage
     * @param noStore - If true, won't store
     * @returns Data to store
     */
    store(noStore: boolean): any;
    /**
     * Returns root component inside the canvas. Something like `<body>` inside HTML page
     * The wrapper doesn't differ from the original Component Model
     * @example
     * // Change background of the wrapper and set some attribute
     * var wrapper = cmp.getWrapper();
     * wrapper.set('style', {'background-color': 'red'});
     * wrapper.set('attributes', {'title': 'Hello!'});
     * @returns Root Component
     */
    getWrapper(): Component;
    /**
     * Returns wrapper's children collection. Once you have the collection you can
     * add other Components(Models) inside. Each component can have several nested
     * components inside and you can nest them as more as you wish.
     * @example
     * // Let's add some component
     * var wrapperChildren = cmp.getComponents();
     * var comp1 = wrapperChildren.add({
     *   style: { 'background-color': 'red'}
     * });
     * var comp2 = wrapperChildren.add({
     *   tagName: 'span',
     *   attributes: { title: 'Hello!'}
     * });
     * // Now let's add an other one inside first component
     * // First we have to get the collection inside. Each
     * // component has 'components' property
     * var comp1Children = comp1.get('components');
     * // Procede as before. You could also add multiple objects
     * comp1Children.add([
     *   { style: { 'background-color': 'blue'}},
     *   { style: { height: '100px', width: '100px'}}
     * ]);
     * // Remove comp2
     * wrapperChildren.remove(comp2);
     * @returns Collection of components
     */
    getComponents(): Components;
    /**
     * Add new components to the wrapper's children. It's the same
     * as 'cmp.getComponents().add(...)'
     * @example
     * // Example of a new component with some extra property
     * var comp1 = cmp.addComponent({
     *   tagName: 'div',
     *   removable: true, // Can't remove it
     *   draggable: true, // Can't move it
     *   copyable: true, // Disable copy/past
     *   content: 'Content text', // Text inside component
     *   style: { color: 'red'},
     *   attributes: { title: 'here' }
     * });
     * @param component - Component/s to add
     * @param [component.tagName = 'div'] - Tag name
     * @param [component.type = ''] - Type of the component. Available: ''(default), 'text', 'image'
     * @param [component.removable = true] - If component is removable
     * @param [component.draggable = true] - If is possible to move the component around the structure
     * @param [component.droppable = true] - If is possible to drop inside other components
     * @param [component.badgable = true] - If the badge is visible when the component is selected
     * @param [component.stylable = true] - If is possible to style component
     * @param [component.copyable = true] - If is possible to copy&paste the component
     * @param [component.content = ''] - String inside component
     * @param [component.style = {}] - Style object
     * @param [component.attributes = {}] - Attribute object
     * @param opt - the options object to be used by the [Components.add]{@link getComponents} method
     * @returns Component/s added
     */
    addComponent(
      component: {
        tagName?: string;
        type?: string;
        removable?: boolean;
        draggable?: boolean;
        droppable?: boolean;
        badgable?: boolean;
        stylable?: boolean;
        copyable?: boolean;
        content?: string;
        style?: any;
        attributes?: any;
      },
      opt: any
    ): Component;
    /**
     * Render and returns wrapper element with all components inside.
     * Once the wrapper is rendered, and it's what happens when you init the editor,
     * the all new components will be added automatically and property changes are all
     * updated immediately
     */
    render(): HTMLElement;
    /**
     * Remove all components
     */
    clear(): Components;
    /**
     * Add new component type.
     * Read more about this in [Define New Component](https://grapesjs.com/docs/modules/Components.html#define-new-component)
     * @param type - Component ID
     * @param methods - Component methods
     */
    addType(type: string, methods: AddComponentOptions): Components;
    /**
     * Get component type.
     * Read more about this in [Define New Component](https://grapesjs.com/docs/modules/Components.html#define-new-component)
     * @param type - Component ID
     * @returns Component type definition, eg. `{ model: ..., view: ... }`
     */
    getType(type: string): any;
    /**
     * Remove component type
     * @param type - Component ID
     * @returns Removed component type, undefined otherwise
     */
    removeType(type: string): any | undefined;
    /**
     * Return the array of all types
     */
    getTypes(): any[];
  }

  interface ComponentProperties {
    /**
     * Component type, eg. `text`, `image`, `video`, etc.
     * @defaultValue ''
     */
    type?: string;
    /**
     * HTML tag of the component, eg. `span`. Default: `div`
     * @defaultValue 'div'
     */
    tagName?: string;
    /**
     * Key-value object of the component's attributes, eg. `{ title: 'Hello' }` Default: `{}`
     * @defaultValue {}
     */
    attributes?: Record<string, any>;
    /**
     * Name of the component. Will be used, for example, in Layers and badges
     * @defaultValue ''
     */
    name?: string;
    /**
     * When `true` the component is removable from the canvas, default: `true`
     * @defaultValue true
     */
    removable?: boolean;
    /**
       * Indicates if it's possible to drag the component inside others.
       You can also specify a query string to indentify elements,
       eg. `'.some-class[title=Hello], [data-gjs-type=column]'` means you can drag the component only inside elements
       containing `some-class` class and `Hello` title, and `column` components. In the case of a function, target and destination components are passed as arguments, return a Boolean to indicate if the drag is possible. Default: `true`
       * @defaultValue true
       */
    draggable?: boolean | string | ((...params: any[]) => any);
    /**
       * Indicates if it's possible to drop other components inside. You can use
      a query string as with `draggable`. In the case of a function, target and destination components are passed as arguments, return a Boolean to indicate if the drop is possible. Default: `true`
       * @defaultValue true
       */
    droppable?: boolean | string | ((...params: any[]) => any);
    /**
     * Set to false if you don't want to see the badge (with the name) over the component. Default: `true`
     * @defaultValue true
     */
    badgable?: boolean;
    /**
       * True if it's possible to style the component.
      You can also indicate an array of CSS properties which is possible to style, eg. `['color', 'width']`, all other properties
      will be hidden from the style manager. Default: `true`
       * @defaultValue true
       */
    stylable?: boolean | String[];
    ///**
    // * Indicate an array of style properties to show up which has been marked as `toRequire`. Default: `[]`
    // * @defaultValue []
    // */
    //`stylable-require`?: String[];
    /**
     * Indicate an array of style properties which should be hidden from the style manager. Default: `[]`
     * @defaultValue []
     */
    unstylable?: String[];
    /**
     * It can be highlighted with 'dotted' borders if true. Default: `true`
     * @defaultValue true
     */
    highlightable?: boolean;
    /**
     * True if it's possible to clone the component. Default: `true`
     * @defaultValue true
     */
    copyable?: boolean;
    /**
     * Indicates if it's possible to resize the component. It's also possible to pass an object as [options for the Resizer](https://github.com/artf/grapesjs/blob/master/src/utils/Resizer.js). Default: `false`
     */
    resizable?: boolean;
    /**
     * Allow to edit the content of the component (used on Text components). Default: `false`
     */
    editable?: boolean;
    /**
     * Set to `false` if you need to hide the component inside Layers. Default: `true`
     * @defaultValue true
     */
    layerable?: boolean;
    /**
     * Allow component to be selected when clicked. Default: `true`
     * @defaultValue true
     */
    selectable?: boolean;
    /**
     * Shows a highlight outline when hovering on the element if `true`. Default: `true`
     * @defaultValue true
     */
    hoverable?: boolean;
    /**
     * This property is used by the HTML exporter as void elements don't have closing tags, eg. `<br/>`, `<hr/>`, etc. Default: `false`
     */
    void?: boolean;
    /**
     * Component default style, eg. `{ width: '100px', height: '100px', 'background-color': 'red' }`
     * @defaultValue {}
     */
    style?: any;
    /**
     * Component related styles, eg. `.my-component-class { color: red }`
     * @defaultValue ''
     */
    styles?: string;
    /**
     * Content of the component (not escaped) which will be appended before children rendering. Default: `''`
     * @defaultValue ''
     */
    content?: string;
    /**
     * Component's icon, this string will be inserted before the name (in Layers and badge), eg. it can be an HTML string '<i class="fa fa-square-o"></i>'. Default: `''`
     * @defaultValue ''
     */
    icon?: string;
    /**
     * Component's javascript. More about it [here](/modules/Components-js.html). Default: `''`
     * @defaultValue ''
     */
    script?: string | ((...params: any[]) => any);
    ///**
    // * You can specify javascript available only in export functions (eg. when you get the HTML).
    //If this property is defined it will overwrite the `script` one (in export functions). Default: `''`
    // * @defaultValue ''
    // */
    //script-export?: string | ((...params: any[]) => any);
    /**
     * Component's traits. More about it [here](/modules/Traits.html). Default: `['id', 'title']`
     * @defaultValue ''
     */
    traits?: TraitOptions[] | String[] | Backbone.Collection<Trait>;
    /**
       * Indicates an array of properties which will be inhereted by all NEW appended children.
       For example if you create a component likes this: `{ removable: false, draggable: false, propagate: ['removable', 'draggable'] }`
       and append some new component inside, the new added component will get the exact same properties indicated in the `propagate` array (and the `propagate` property itself). Default: `[]`
       * @defaultValue []
       */
    propagate?: String[];
    /**
       * Set an array of items to show up inside the toolbar when the component is selected (move, clone, delete).
      Eg. `toolbar: [ { attributes: {class: 'fa fa-arrows'}, command: 'tlb-move' }, ... ]`.
      By default, when `toolbar` property is falsy the editor will add automatically commands `core:component-exit` (select parent component, added if there is one), `tlb-move` (added if `draggable`) , `tlb-clone` (added if `copyable`), `tlb-delete` (added if `removable`).
       */
    toolbar?: object[];
    ///**
    // * Children components. Default: `null`
    // */
    components?: Backbone.Collection<Component>;
    [key: string]: any;
  }

  /**
   * The Component object represents a single node of our template structure, so when you update its properties the changes are
   * immediately reflected on the canvas and in the code to export (indeed, when you ask to export the code we just go through all
   * the tree of nodes).
   * An example on how to update properties:
   * ```js
   * component.set({
   *  tagName: 'span',
   *  attributes: { ... },
   *  removable: false,
   * });
   * component.get('tagName');
   * // -> 'span'
   * ```
   *
   * [Component]: component.html
   */
  interface Component extends Backbone.Model<ComponentProperties> {
    view?: ComponentView;

    /**
     * Hook method, called once the model is created
     */
    init(): void;

    /**
     * Hook method, called when the model has been updated (eg. updated some model's property)
     * @param property - Property name, if triggered after some property update
     * @param value - Property value, if triggered after some property update
     * @param previous - Property previous value, if triggered after some property update
     */
    updated(property: string, value: any, previous: any): void;

    /**
     * Hook method, called once the model has been removed
     */
    removed(): void;

    /**
     * Check component's type
     * @example
     * component.is('image')
     * // -> false
     * @param type - Component type
     */
    is(type: string): boolean;

    /**
     * Return all the propeties
     */
    props(): ComponentProperties;

    /**
     * Get the index of the component in the parent collection.
     */
    index(): number;

    /**
     * Change the drag mode of the component.
     * To get more about this feature read: https://github.com/artf/grapesjs/issues/1936
     * @param value - Drag mode, options: 'absolute' | 'translate'
     */
    setDragMode(value: string): this;

    /**
     * Find inner components by query string.
     * **ATTENTION**: this method works only with already rendered component
     * @example
     * component.find('div > .class');
     * // -> [Component, Component, ...]
     * @param query - Query string
     * @returns Array of components
     */
    find(query: string): Component[];

    /**
     * Find all inner components by component type.
     * The advantage of this method over `find` is that you can use it
     * also before rendering the component
     * @example
     * const allImages = component.findType('image');
     * console.log(allImages[0]) // prints the first found component
     * @param type - Component type
     */
    findType(type: string): Component[];

    /**
     * Find the closest parent component by query string.
     * **ATTENTION**: this method works only with already rendered component
     * @example
     * component.closest('div.some-class');
     * // -> Component
     * @param query - Query string
     */
    closest(query: string): Component;

    /**
     * Find the closest parent component by its type.
     * The advantage of this method over `closest` is that you can use it
     * also before rendering the component
     * @example
     * const Section = component.closestType('section');
     * console.log(Section);
     * @param type - Component type
     * @returns Found component, otherwise `undefined`
     */
    closestType(type: string): Component;

    /**
     * The method returns a Boolean value indicating whether the passed
     * component is a descendant of a given component
     * @param component - Component to check
     */
    contains(component: Component): boolean;

    /**
     * Replace a component with another one
     * @example
     * component.replaceWith('<div>Some new content</div>');
     * // -> Component
     * @param el - Component or HTML string
     * @returns New added component/s
     */
    replaceWith(el: string | Component): Component | Component[];

    /**
     * Update attributes of the component
     * @example
     * component.setAttributes({ id: 'test', 'data-key': 'value' });
     * @param attrs - Key value attributes
     * @param options - Options for the model update
     */
    setAttributes(attrs: any, options: any): this;

    /**
     * Add attributes to the component
     * @example
     * component.addAttributes({ 'data-key': 'value' });
     * @param attrs - Key value attributes
     * @param options - Options for the model update
     */
    addAttributes(attrs: any, options: any): this;

    /**
     * Remove attributes from the component
     * @example
     * component.removeAttributes('some-attr');
     * component.removeAttributes(['some-attr1', 'some-attr2']);
     * @param attrs - Array of attributes to remove
     * @param options - Options for the model update
     */
    removeAttributes(attrs: string | String[], options: any): this;

    /**
     * Get the style of the component
     */
    getStyle(): any;

    /**
     * Set the style on the component
     * @example
     * component.setStyle({ color: 'red' });
     * @param prop - Key value style object
     */
    setStyle(prop: any): any;

    /**
     * Return all component's attributes
     */
    getAttributes(): Record<string, any>;

    /**
     * Add classes
     * @example
     * model.addClass('class1');
     * model.addClass('class1 class2');
     * model.addClass(['class1', 'class2']);
     * // -> [SelectorObject, ...]
     * @param classes - Array or string of classes
     * @returns Array of added selectors
     */
    addClass(classes: String[] | string): any[];

    /**
     * Set classes (resets current collection)
     * @example
     * model.setClass('class1');
     * model.setClass('class1 class2');
     * model.setClass(['class1', 'class2']);
     * // -> [SelectorObject, ...]
     * @param classes - Array or string of classes
     * @returns Array of added selectors
     */
    setClass(classes: String[] | string): any[];

    /**
     * Remove classes
     * @example
     * model.removeClass('class1');
     * model.removeClass('class1 class2');
     * model.removeClass(['class1', 'class2']);
     * // -> [SelectorObject, ...]
     * @param classes - Array or string of classes
     * @returns Array of removed selectors
     */
    removeClass(classes: String[] | string): any[];

    /**
     * Returns component's classes as an array of strings
     */
    getClasses(): any[];

    /**
     * Add new component children
     * @example
     * someComponent.get('components').length // -> 0
     * const videoComponent = someComponent.append('<video></video><div></div>')[0];
     * // This will add 2 components (`video` and `div`) to your `someComponent`
     * someComponent.get('components').length // -> 2
     * // You can pass components directly
     * otherComponent.append(otherComponent2);
     * otherComponent.append([otherComponent3, otherComponent4]);
     * // append at specific index (eg. at the beginning)
     * someComponent.append(otherComponent, { at: 0 });
     * @param components - Component to add
     * @param [opts = {}] - Options for the append action
     * @returns Array of appended components
     */
    append(components: Component | string, opts?: any): any[];

    /**
     * Set new collection if `components` are provided, otherwise the
     * current collection is returned
     * @example
     * // Set new collection
     * component.components('<span></span><div></div>');
     * // Get current collection
     * const collection = component.components();
     * console.log(collection.length);
     * // -> 2
     * @param [components] - Component Definitions or HTML string
     * @param [opts = {}] - Options, same as in `Component.append()`
     */
    components(
      components?: Component | string,
      opts?: any
    ): Backbone.Collection<Component>;

    /**
     * If exists, returns the child component at specific index.
     * @example
     * // Return first child
     * component.getChildAt(0);
     * // Return second child
     * component.getChildAt(1);
     * @param index - Index of the component to return
     */
    getChildAt(index: number): any;

<<<<<<< HEAD
      /**
       * Get preview style object from the layer.
       * If the property has `preview: false` the returned object will be empty.
       * @param [opts = {}] - Options. Same of `getStyleFromLayer`
       * @returns Style object
       */
      getStylePreview(layer: Layer, opts?: any): any;

      /**
      * Get layer separator.
      */
      getLayerSeparator(): RegExp;
    }

    /**
    * You can customize the initial state of the module from the editor initialization, by passing the following [Configuration Object](https://github.com/artf/grapesjs/blob/master/src/storage_manager/config/config.js)
    * ```js
    * const editor = grapesjs.init({
    *  storageManager: {
    *    // options
    *  }
    * })
    * ```
    *
    * Once the editor is instantiated you can use its API and listen to its events. Before using these methods, you should get the module from the instance.
    *
    * ```js
    * // Listen to events
    * editor.on('storage:start', () => { ... });
    *
    * // Use the API
    * const storageManager = editor.StorageManager;
    * storageManager.add(...);
    * ```
    *
    * ## Available Events
    * * `storage:start` - Before the storage request is started
    * * `storage:start:store` - Before the store request. The object to store is passed as an argumnet (which you can edit)
    * * `storage:start:load` - Before the load request. Items to load are passed as an argumnet (which you can edit)
    * * `storage:load` - Triggered when something was loaded from the storage, loaded object passed as an argumnet
    * * `storage:store` - Triggered when something is stored to the storage, stored object passed as an argumnet
    * * `storage:end` - After the storage request is ended
    * * `storage:end:store` - After the store request
    * * `storage:end:load` - After the load request
    * * `storage:error` - On any error on storage request, passes the error as an argument
    * * `storage:error:store` - Error on store request, passes the error as an argument
    * * `storage:error:load` - Error on load request, passes the error as an argument
    *
    * ## Methods
    * * [getConfig](#getconfig)
    * * [isAutosave](#isautosave)
    * * [setAutosave](#setautosave)
    * * [getStepsBeforeSave](#getstepsbeforesave)
    * * [setStepsBeforeSave](#setstepsbeforesave)
    * * [setStepsBeforeSave](#setstepsbeforesave)
    * * [getStorages](#getstorages)
    * * [getCurrent](#getcurrent)
    * * [getCurrentStorage](#getcurrentstorage)
    * * [setCurrent](#setcurrent)
    * * [add](#add)
    * * [get](#get)
    * * [store](#store)
    * * [load](#load)
    */
    interface StorageManager {
      /**
       * Get configuration object
       */
      getConfig(): StorageManagerConfig;
      /**
       * Checks if autosave is enabled
       */
      isAutosave(): boolean;
      /**
       * Set autosave value
       */
      setAutosave(v: boolean): this;
      /**
       * Returns number of steps required before trigger autosave
       */
      getStepsBeforeSave(): number;
      /**
       * Set steps required before trigger autosave
       */
      setStepsBeforeSave(v: number): this;
      /**
       * Add new storage
       * @example
       * storageManager.add('local2', {
       *   async load(storageOptions) {
       *     // ...
       *   },
       *   async store(data, storageOptions) {
       *     // ...
       *   },
       * });
       * @param id - Storage ID
       * @param storage - Storage wrapper
       * @param storage.load - Load method
       * @param storage.store - Store method
       */
      add(id: string, storage: IStorage): this;
      /**
       * Returns storage by id
       * @param id - Storage ID
       */
      get(id: string): IStorage | null;
      /**
       * Returns all storages
       */
      getStorages(): Record<string, IStorage>;
      /**
       * Returns current storage type
       */
      getCurrent(): string;
      /**
       * Set current storage type
       * @param id - Storage ID
       */
      setCurrent(id: string): this;
      /**
       * Store data in the current storage.
       * @param data Project data.
       * @param options Storage options.
       * @returns Stored data.
       * @example
       * const data = editor.getProjectData();
       * await storageManager.store(data);
       */
      store(data: ProjectData, options: StorageOptions): Promise<ProjectData>;
      /**
       * Load resource from the current storage by keys
       * @param options Storage options.
       * @returns Loaded data.
       * @example
       * const data = await storageManager.load();
       * editor.loadProjectData(data);
       * */
      load(options: StorageOptions): Promise<ProjectData>;
      /**
       * Get current storage
       */
      getCurrentStorage(): IStorage;
    }

    interface ProjectData {

    }

    interface StorageOptions {

    }

    interface IStorage {
      load: (options: StorageOptions) => Promise<ProjectData>;
      store: (data: ProjectData, options: StorageOptions) => Promise<ProjectData>;
    }

    /**
    * You can customize the initial state of the module from the editor initialization, by passing the following [Configuration Object](https://github.com/artf/grapesjs/blob/master/src/device_manager/config/config.js)
    * ```js
    * const editor = grapesjs.init({
    *  deviceManager: {
    *    // options
    *  }
    * })
    * ```
    *
    * Once the editor is instantiated you can use its API. Before using these methods you should get the module from the instance
    *
    * ```js
    * const deviceManager = editor.Devices;
    * ```
    * ## Available Events
    * * `device:add` - Added new device. The [Device] is passed as an argument to the callback
    * * `device:remove` - Device removed. The [Device] is passed as an argument to the callback
    * * `device:select` - New device selected. The newly selected [Device] and the previous one, are passed as arguments to the callback
    * * `device:update` - Device updated. The updated [Device] and the object containing changes are passed as arguments to the callback
    * * `device` - Catch-all event for all the events mentioned above. An object containing all the available data about the triggered event is passed as an argument to the callback
    *
    * ## Methods
    * * [add](#add)
    * * [get](#get)
    * * [getDevices](#getdevices)
    * * [remove](#remove)
    * * [select](#select)
    * * [getSelected](#getselected)
    *
    * [Device]: device.html
    */
    interface Devices {
      /**
       * Add new device
       * @example
       * const device1 = deviceManager.add({
       *  // Without an explicit ID, the `name` will be taken. In case of missing `name`, a random ID will be created.
       *  id: 'tablet',
       *  name: 'Tablet',
       *  width: '900px', // This width will be applied on the canvas frame and for the CSS media
       * });
       * const device2 = deviceManager.add({
       *  id: 'tablet2',
       *  name: 'Tablet 2',
       *  width: '800px', // This width will be applied on the canvas frame
       *  widthMedia: '810px', // This width that will be used for the CSS media
       *  height: '600px', // Height will be applied on the canvas frame
       * });
       * @param props - Device properties
       */
      add(props: any): any;
      /**
       * Return device by ID
       * @example
       * const device = deviceManager.get('Tablet');
       * console.log(JSON.stringify(device));
       * // {name: 'Tablet', width: '900px'}
       * @param id - ID of the device
       */
      get(id: string): any;
      /**
       * Remove device
       * @example
       * const removed = deviceManager.remove('device-id');
       * // or by passing the Device
       * const device = deviceManager.get('device-id');
       * deviceManager.remove(device);
       */
      remove(): any;
      /**
       * Return all devices
       * @example
       * const devices = deviceManager.getDevices();
       * console.log(JSON.stringify(devices));
       * // [{name: 'Desktop', width: ''}, ...]
       */
      getDevices(): any;
      /**
       * Change the selected device. This will update the frame in the canvas
       * @example
       * deviceManager.select('some-id');
       * // or by passing the page
       * const device = deviceManager.get('some-id');
       * deviceManager.select(device);
       */
      select(): void;
      /**
       * Get the selected device
       * @example
       * const selected = deviceManager.getSelected();
       */
      getSelected(): any;
    }
=======
    /**
     * If exists, returns the last child component.
     * @example
     * const lastChild = component.getLastChild();
     */
    getLastChild(): any;
>>>>>>> 7496270c

    /**
     * Remove all inner components
     * * @return {this}
     */
    empty(): void;

    /**
     * Get the parent component, if exists
     * @example
     * component.parent();
     * // -> Component
     */
    parent(): Component | null;

    /**
     * Get traits.
     * @example
     * const traits = component.getTraits();
     * console.log(traits);
     * // [Trait, Trait, Trait, ...]
     */
    getTraits(): Trait[];

    /**
     * Replace current collection of traits with a new one.
     * @example
     * const traits = component.setTraits([{ type: 'checkbox', name: 'disabled'}, ...]);
     * console.log(traits);
     * // [Trait, ...]
     * @param traits - Array of trait definitions
     */
    setTraits(traits: object[]): Trait[];

    /**
     * Get the trait by id/name.
     * @example
     * const traitTitle = component.getTrait('title');
     * traitTitle && traitTitle.set('label', 'New label');
     * @param id - The `id` or `name` of the trait
     * @returns Trait getModelToStyle
     */
    getTrait(id: string): Trait | null;

    /**
     * Update a trait.
     * @example
     * component.updateTrait('title', {
     *  type: 'select',
     *  options: [ 'Option 1', 'Option 2' ],
     * });
     * @param id - The `id` or `name` of the trait
     * @param props - Object with the props to update
     */
    updateTrait(id: string, props: any): this;

    /**
     * Get the trait position index by id/name. Useful in case you want to
     * replace some trait, at runtime, with something else.
     * @example
     * const traitTitle = component.getTraitIndex('title');
     * console.log(traitTitle); // 1
     * @param id - The `id` or `name` of the trait
     * @returns Index position of the current trait
     */
    getTraitIndex(id: string): number;

    /**
     * Remove trait/s by id/s.
     * @example
     * component.removeTrait('title');
     * component.removeTrait(['title', 'id']);
     * @param id - The `id`/`name` of the trait (or an array)
     * @returns Array of removed traits
     */
    removeTrait(id: string | String[]): Trait[];

    /**
     * Add new trait/s.
     * @example
     * component.addTrait('title', { at: 1 }); // Add title trait (`at` option is the position index)
     * component.addTrait({
     *  type: 'checkbox',
     *  name: 'disabled',
     * });
     * component.addTrait(['title', {...}, ...]);
     * @param trait - Trait to add (or an array of traits)
     * @param opts - Options for the add
     * @returns Array of added traits
     */
    addTrait(
      trait: string | any | (String | object)[],
      opts: Record<string, any>
    ): Trait[];

    /**
     * Get the name of the component
     */
    getName(): string;

    /**
     * Get the icon string
     */
    getIcon(): string;

    /**
     * Return HTML string of the component
     * @example
     * // Simple HTML return
     * component.set({ tagName: 'span' });
     * component.setAttributes({ title: 'Hello' });
     * component.toHTML();
     * // -> <span title="Hello"></span>
     *
     * // Custom attributes
     * component.toHTML({ attributes: { 'data-test': 'Hello' } });
     * // -> <span data-test="Hello"></span>
     *
     * // Custom dynamic attributes
     * component.toHTML({
     *  attributes(component, attributes) {
     *    if (component.get('tagName') == 'span') {
     *      attributes.title = 'Custom attribute';
     *    }
     *    return attributes;
     *  },
     * });
     * // -> <span title="Custom attribute"></span>
     * @param [opts = {}] - Options
     * @param [opts.tag] - Custom tagName
     * @param [opts.attributes = null] - You can pass an object of custom attributes to replace with the current ones or you can even pass a function to generate attributes dynamically.
     * @param [opts.withProps] - Include component properties as `data-gjs-*` attributes. This allows you to have re-importable HTML.
     * @param [opts.altQuoteAttr] - In case the attribute value contains a `"` char, instead of escaping it (`attr="value &quot;"`), the attribute will be quoted using single quotes (`attr='value "'`).
     * @returns HTML string
     */
    toHTML(opts?: {
      tag?: string;
      attributes?: any | ((...params: any[]) => any);
      withProps?: boolean;
      altQuoteAttr?: boolean;
    }): string;

    /**
     * Get inner HTML of the component
     * @param [opts = {}] - Same options of `toHTML`
     * @returns HTML string
     */
    getInnerHTML(opts?: any): string;

    /**
     * Return an object containing only changed props
     */
    getChangedProps(): void;

    /**
     * Get block id
     */
    getId(): string;

    /**
     * Set new id on the component
     */
    setId(id: string): this;

    /**
     * Get the DOM element of the component.
     * This works only if the component is already rendered
     * @param frame - Specific frame from which taking the element
     */
    getEl(frame?: Frame): HTMLElement;

    /**
     * Get the View of the component.
     * This works only if the component is already rendered
     * @param frame - Get View of a specific frame
     */
    getView(frame?: Frame): ComponentView;

    /**
     * Execute callback function on itself and all inner components
     * @example
     * component.onAll(component => {
     *  // do something with component
     * })
     * @param clb - Callback function, the model is passed as an argument
     */
    onAll(clb: (...params: any[]) => any): this;

    /**
     * Remove the component
     */
    remove(): this;

    /**
     * Move the component to another destination component
     * @example
     * // Move the selected component on top of the wrapper
     * const dest = editor.getWrapper();
     * editor.getSelected().move(dest, { at: 0 });
     * @param component - Destination component (so the current one will be appended as a child)
     * @param opts - Options for the append action
     */
    move(component: Component, opts: any): this;
  }

  /**
   * You can customize the initial state of the module from the editor initialization, by passing the following [Configuration Object](https://github.com/artf/grapesjs/blob/master/src/panels/config/config.js)
   * ```js
   * const editor = grapesjs.init({
   *  panels: {
   *    // options
   *  }
   * })
   * ```
   *
   * Once the editor is instantiated you can use its API. Before using these methods you should get the module from the instance
   *
   * ```js
   * const panelManager = editor.Panels;
   * ```
   *
   * * [addPanel](#addpanel)
   * * [addButton](#addbutton)
   * * [getButton](#getbutton)
   * * [getPanel](#getpanel)
   * * [getPanels](#getpanels)
   * * [getPanelsEl](#getpanelsel)
   * * [removePanel](#removepanel)
   * * [removeButton](#removebutton)
   */
  interface Panels {
    /**
     * Returns the collection of panels
     * @returns Collection of panel
     */
    getPanels(): Backbone.Collection<Panel>;
    /**
     * Returns panels element
     */
    getPanelsEl(): HTMLElement;
    /**
     * Add new panel to the collection
     * @example
     * var newPanel = panelManager.addPanel({
     *   id: 'myNewPanel',
     *  visible  : true,
     *  buttons  : [...],
     * });
     * @param panel - Object with right properties or an instance of Panel
     * @returns Added panel. Useful in case passed argument was an Object
     */
    addPanel(panel: any | Panel): Panel;
    /**
     * Remove a panel from the collection
     * @example
     * const newPanel = panelManager.removePanel({
     *   id: 'myNewPanel',
     *  visible  : true,
     *  buttons  : [...],
     * });
     *
     * const newPanel = panelManager.removePanel('myNewPanel');
     * @param panel - Object with right properties or an instance of Panel or Painel id
     * @returns Removed panel. Useful in case passed argument was an Object
     */
    removePanel(panel: any | Panel | string): Panel;
    /**
     * Get panel by ID
     * @example
     * var myPanel = panelManager.getPanel('myNewPanel');
     * @param id - Id string
     */
    getPanel(id: string): Panel | null;
    /**
     * Add button to the panel
     * @example
     * var newButton = panelManager.addButton('myNewPanel',{
     *   id: 'myNewButton',
     *   className: 'someClass',
     *   command: 'someCommand',
     *   attributes: { title: 'Some title'},
     *   active: false,
     * });
     * // It's also possible to pass the command as an object
     * // with .run and .stop methods
     * ...
     * command: {
     *   run: function(editor) {
     *     ...
     *   },
     *   stop: function(editor) {
     *     ...
     *   }
     * },
     * // Or simply like a which will be evaluated as a single .run command
     * ...
     * command: function(editor) {
     *   ...
     * }
     * @param panelId - Panel's ID
     * @param button - Button object or instance of Button
     * @returns Added button. Useful in case passed button was an Object
     */
    addButton(panelId: string, button: ButtonOptions | Button): Button | null;
    /**
     * Remove button from the panel
     * @example
     * const removedButton = panelManager.addButton('myNewPanel',{
     *   id: 'myNewButton',
     *   className: 'someClass',
     *   command: 'someCommand',
     *   attributes: { title: 'Some title'},
     *   active: false,
     * });
     *
     * const removedButton = panelManager.removeButton('myNewPanel', 'myNewButton');
     * @param panelId - Panel's ID
     * @param buttonId - Button's ID
     * @returns Removed button.
     */
    removeButton(panelId: string, buttonId: string): Button | null;
    /**
     * Get button from the panel
     * @example
     * var button = panelManager.getButton('myPanel','myButton');
     * @param panelId - Panel's ID
     * @param id - Button's ID
     */
    getButton(panelId: string, id: string): Button | null;
  }

  /**
   * With Style Manager you build categories (called sectors) of CSS properties which could be used to customize the style of components.
   * You can customize the initial state of the module from the editor initialization, by passing the following [Configuration Object](https://github.com/artf/grapesjs/blob/master/src/style_manager/config/config.js)
   * ```js
   * const editor = grapesjs.init({
   *  styleManager: {
   *    // options
   *  }
   * })
   * ```
   *
   * Once the editor is instantiated you can use its API and listen to its events. Before using these methods, you should get the module from the instance.
   *
   * ```js
   * // Listen to events
   * editor.on('style:sector:add', (sector) => { ... });
   *
   * // Use the API
   * const styleManager = editor.StyleManager;
   * styleManager.addSector(...);
   * ```
   * ## Available Events
   * * `style:sector:add` - Sector added. The [Sector] is passed as an argument to the callback.
   * * `style:sector:remove` - Sector removed. The [Sector] is passed as an argument to the callback.
   * * `style:sector:update` - Sector updated. The [Sector] and the object containing changes are passed as arguments to the callback.
   * * `style:property:add` - Property added. The [Property] is passed as an argument to the callback.
   * * `style:property:remove` - Property removed. The [Property] is passed as an argument to the callback.
   * * `style:property:update` - Property updated. The [Property] and the object containing changes are passed as arguments to the callback.
   * * `style:target` - Target selection changed. The target (or `null` in case the target is deselected) is passed as an argument to the callback.
   * <!--
   * * `styleManager:update:target` - The target (Component or CSSRule) is changed
   * * `styleManager:change` - Triggered on style property change from new selected component, the view of the property is passed as an argument to the callback
   * * `styleManager:change:{propertyName}` - As above but for a specific style property
   * -->
   *
   * ## Methods
   * * [getConfig](#getconfig)
   * * [addSector](#addsector)
   * * [getSector](#getsector)
   * * [getSectors](#getsectors)
   * * [removeSector](#removesector)
   * * [addProperty](#addproperty)
   * * [getProperty](#getproperty)
   * * [getProperties](#getproperties)
   * * [removeProperty](#removeproperty)
   * * [select](#select)
   * * [getSelected](#getselected)
   * * [getSelectedAll](#getselectedall)
   * * [getSelectedParents](#getselectedparents)
   * * [addStyleTargets](#addstyletargets)
   * * [getBuiltIn](#getbuiltin)
   * * [getBuiltInAll](#getbuiltinall)
   * * [addBuiltIn](#addbuiltin)
   * * [addType](#addtype)
   * * [getType](#gettype)
   * * [getTypes](#gettypes)
   *
   * [Sector]: sector.html
   * [CssRule]: css_rule.html
   * [Component]: component.html
   * [Property]: property.html
   */
  interface StyleManager {
    /**
     * Get configuration object
     */
    getConfig(): StyleManagerConfig;
    /**
     * Add new sector. If the sector with the same id already exists, that one will be returned.
     * @example
     * const sector = styleManager.addSector('mySector',{
     *   name: 'My sector',
     *   open: true,
     *   properties: [{ name: 'My property'}]
     * }, { at: 0 });
     * // With `at: 0` we place the new sector at the beginning of the list
     * @param id - Sector id
     * @param sector - Sector definition. Check the [available properties](sector.html#properties)
     * @param [options = {}] - Options
     * @param [options.at] - Position index (by default, will be appended at the end).
     */
    addSector(
      id: string,
      sector: any,
      options?: {
        at?: number;
      }
    ): any;
    /**
     * Get sector by id.
     * @example
     * const sector = styleManager.getSector('mySector');
     * @param id - Sector id
     */
    getSector(id: string): any;
    /**
     * Get all sectors.
     * @example
     * const sectors = styleManager.getSectors();
     * @param [opts = {}] - Options
     * @param [opts.visible] - Returns only visible sectors
     */
    getSectors(opts?: { visible?: boolean }): any;
    /**
     * Remove sector by id.
     * @example
     * const removed = styleManager.removeSector('mySector');
     * @param id - Sector id
     */
    removeSector(id: string): any;
    /**
     * Add new property to the sector.
     * @example
     * const property = styleManager.addProperty('mySector', {
     *   label: 'Minimum height',
     *   property: 'min-height',
     *   type: 'select',
     *   default: '100px',
     *   options: [
     *    { id: '100px', label: '100' },
     *    { id: '200px', label: '200' },
     *   ],
     * }, { at: 0 });
     * @param sectorId - Sector id.
     * @param property - Property definition. Check the [base available properties](property.html#properties) + others based on the `type` of your property.
     * @param [opts = {}] - Options
     * @param [opts.at] - Position index (by default, will be appended at the end).
     */
    addProperty(
      sectorId: string,
      property: any,
      opts?: {
        at?: number;
      }
    ): any;
    /**
     * Get the property.
     * @example
     * const property = styleManager.getProperty('mySector', 'min-height');
     * @param sectorId - Sector id.
     * @param id - Property id.
     */
    getProperty(sectorId: string, id: string): any;
    /**
     * Get all properties of the sector.
     * @example
     * const properties = styleManager.getProperties('mySector');
     * @param sectorId - Sector id.
     */
    getProperties(sectorId: string): any;
    /**
     * Remove the property.
     * @example
     * const property = styleManager.removeProperty('mySector', 'min-height');
     * @param sectorId - Sector id.
     * @param id - Property id.
     */
    removeProperty(sectorId: string, id: string): any;
    /**
     * Select new target.
     * The target could be a Component, CSSRule, or a CSS selector string.
     * @example
     * // Select the first button in the current page
     * const wrapperCmp = editor.Pages.getSelected().getMainComponent();
     * const btnCmp = wrapperCmp.find('button')[0];
     * btnCmp && styleManager.select(btnCmp);
     *
     * // Set as a target the CSS selector
     * styleManager.select('.btn > span');
     */
    select(): any;
    /**
     * Get the last selected target.
     * By default, the Style Manager shows styles of the last selected target.
     */
    getSelected(): any;
    /**
     * Get the array of selected targets.
     */
    getSelectedAll(): any;
    /**
     * Get parent rules of the last selected target.
     */
    getSelectedParents(): any;
    /**
     * Update selected targets with a custom style.
     * @example
     * styleManager.addStyleTargets({ color: 'red' });
     * @param style - Style object
     * @param [opts = {}] - Options
     */
    addStyleTargets(style: any, opts?: any): void;
    /**
     * Return built-in property definition
     * @example
     * const widthPropDefinition = styleManager.getBuiltIn('width');
     * @param prop - Property name.
     * @returns Property definition.
     */
    getBuiltIn(prop: string): any | null;
    /**
     * Get all the available built-in property definitions.
     */
    getBuiltInAll(): any;
    /**
     * Add built-in property definition.
     * If the property exists already, it will extend it.
     * @example
     * const sector = styleManager.addBuiltIn('new-property', {
     *  type: 'select',
     *  default: 'value1',
     *  options: [{ id: 'value1', label: 'Some label' }, ...],
     * })
     * @param prop - Property name.
     * @param definition - Property definition.
     * @returns Added property definition.
     */
    addBuiltIn(prop: string, definition: any): any;
    /**
     * Add new property type
     * @example
     * styleManager.addType('my-custom-prop', {
     *    // Create UI
     *    create({ props, change }) {
     *      const el = document.createElement('div');
     *      el.innerHTML = '<input type="range" class="my-input" min="10" max="50"/>';
     *      const inputEl = el.querySelector('.my-input');
     *      inputEl.addEventListener('change', event => change({ event }));
     *      inputEl.addEventListener('input', event => change({ event, partial: true }));
     *      return el;
     *    },
     *    // Propagate UI changes up to the targets
     *    emit({ props, updateStyle }, { event, partial }) {
     *      const { value } = event.target;
     *      updateStyle(`${value}px`, { partial });
     *    },
     *    // Update UI (eg. when the target is changed)
     *    update({ value, el }) {
     *      el.querySelector('.my-input').value = parseInt(value, 10);
     *    },
     *    // Clean the memory from side effects if necessary (eg. global event listeners, etc.)
     *    destroy() {}
     * })
     * @param id - Type ID
     * @param definition - Definition of the type.
     */
    addType(id: string, definition: any): void;
    /**
     * Get type
     * @param id - Type ID
     * @returns Type definition
     */
    getType(id: string): any;
    /**
     * Get all types
     */
    getTypes(): any[];
  }

  interface SectorOptions {
    /**
     * Sector id, eg. `typography`
     */
    id: string;
    /**
     * Sector name, eg. `Typography`
     */
    name: string;
    /**
     * Indicates the open state.
     * @defaultValue true
     */
    open?: boolean;
    /**
     * Indicate an array of Property defintions.
     * @defaultValue []
     */
    properties?: AnyProperty[];
  }

  interface Sector extends Backbone.Model<SectorOptions> {
    /**
     * Get sector id
     */
    getId(): string;

    /**
     * Get sector name
     */
    getName(): string;

    /**
     * Update sector name.
     * @param value - New sector name
     */
    setName(value: string): void;

    /**
     * Check if the sector is open
     */
    isOpen(): boolean;

    /**
     * Update Sector open state
     */
    setOpen(value: boolean): void;

    /**
     * Check if the sector is visible
     */
    isVisible(): boolean;

    /**
     * Get sector properties.
     * @param [opts = {}] - Options
     * @param [opts.withValue = false] - Get only properties with value
     * @param [opts.withParentValue = false] - Get only properties with parent value
     */
    getProperties(opts?: {
      withValue?: boolean;
      withParentValue?: boolean;
    }): AnyProperty[];
  }

  interface PropertyOptions {
    /**
     * Property id, eg. `my-property-id`.
     */
    id: string;
    /**
     * Related CSS property name, eg. `text-align`.
     */
    property: string;
    /**
     * Defaul value of the property.
     */
    default: string;
    /**
     * Label to use in UI, eg. `Text Align`.
     */
    label: string;
    /**
       * Change callback.
      \n
      ```js
       onChange: ({ property, from, to }) => {
         console.log(`Changed property`, property.getName(), { from, to });
       }
      ```
       */
    onChange?: (...params: any[]) => any;
  }

  interface Property<T extends PropertyOptions> extends Backbone.Model<T> {
    /**
     * Get property id
     */
    getId(): string;

    /**
     * Get the property type.
     * The type of the property is defined on property creation and based on its value the proper Property class is assigned.
     * The default type is `base`.
     */
    getType(): string;

    /**
     * Get name (the CSS property name).
     */
    getName(): string;

    /**
     * Get property label.
     * @param {Object} [opts={}] Options
     * @param {Boolean} [opts.locale=true] Use the locale string from i18n module
     */
    getLabel(opts?: { locale?: boolean }): string;

    /**
     * Get property value.
     * @param [opts = {}] - Options
     * @param [opts.noDefault = false] - Avoid returning the default value
     */
    getValue(opts?: { noDefault?: boolean }): string;

    /**
     * Check if the property has value.
     * @param [opts = {}] - Options
     * @param [opts.noParent = false] - Ignore the value if it comes from the parent target.
     */
    hasValue(opts?: { noParent?: boolean }): boolean;

    /**
     * Indicates if the current value is coming from a parent target (eg. another CSSRule).
     */
    hasValueParent(): boolean;

    /**
     * Get the CSS style object of the property.
     * @param {Object} [opts={}] Options
     * @param {Boolean} [opts.camelCase] Return property name in camelCase.
     * @example
     * // In case the property is `color` with a value of `red`.
     * console.log(property.getStyle());
     * // { color: 'red' };
     */
    getStyle(opts?: { camelCase?: boolean }): any;

    /**
     * Get the default value.
     */
    getDefaultValue(): string;

    /**
     * Update the value.
     * The change is also propagated to the selected targets (eg. CSS rule).
     * @param value - New value
     * @param [opts = {}] - Options
     * @param [opts.partial = false] - If `true` the update on targets won't be considered complete (not stored in UndoManager)
     * @param [opts.noTarget = false] - If `true` the change won't be propagated to selected targets.
     */
    upValue(
      value: string,
      opts?: {
        partial?: boolean;
        noTarget?: boolean;
      }
    ): void;

    /**
     * Check if the sector is visible
     */
    isVisible(): boolean;

    /**
     * Clear the value.
     * The change is also propagated to the selected targets (eg. the css property is cleared).
     * @param [opts = {}] - Options
     * @param [opts.noTarget = false] - If `true` the change won't be propagated to selected targets.
     */
    clear(opts?: { noTarget?: boolean }): void;

    /**
     * Indicates if the current value comes directly from the selected target and so can be cleared.
     */
    canClear(): boolean;

    /**
     * If the current property is a sub-property, this will return the parent Property.
     */
    getParent(): any;

    /**
     * Indicates if the property is full-width in UI.
     */
    isFull(): boolean;
  }

  interface PropertyNumberOptions extends PropertyOptions {
    /**
     * Array of units, eg. `['px', '%']`
     */
    units: String[];
    /**
     * Minimum value.
     */
    min: number;
    /**
     * Maximum value.
     */
    max: number;
    /**
     * Step value.
     */
    step: number;
  }

  interface PropertyNumber extends Property<PropertyNumberOptions> {
    /**
     * Get property units.
     */
    getUnits(): String[];

    /**
     * Get property unit value.
     */
    getUnit(): string;

    /**
     * Get min value.
     */
    getMin(): number;

    /**
     * Get max value.
     */
    getMax(): number;

    /**
     * Get step value.
     */
    getStep(): number;

    /**
     * Update property unit value.
     * The change is also propagated to the selected targets.
     * @param unit - New unit value
     * @param [opts = {}] - Options
     * @param [opts.noTarget = false] - If `true` the change won't be propagated to selected targets.
     */
    upUnit(
      unit: string,
      opts?: {
        noTarget?: boolean;
      }
    ): string;
  }

  interface SelectOption {
    id?: string;
    value?: string;
    label?: string;
    name?: string;
  }

  interface PropertySelectOptions extends PropertyOptions {
    /**
       * Array of option definitions.
      \n
      ```js
      options: [
       { id: '100', label: 'Set 100' },
       { id: '200', label: 'Set 200' },
      ]
      ```
       */
    options: SelectOption[];
  }

  interface PropertySelect extends Property<PropertySelectOptions> {
    /**
     * Get available options.
     * @returns Array of options
     */
    getOptions(): SelectOption[];

    /**
     * Get current selected option or by id.
     * @param [id] - Option id.
     */
    getOption(id?: string): any | null;

    /**
     * Update options.
     * @param value - New array of options, eg. `[{ id: 'val-1', label: 'Value 1' }]`
     */
    setOptions(value: SelectOption[]): void;

    /**
     * Add new option.
     * @param value - Option object, eg. `{ id: 'val-1', label: 'Value 1' }`
     */
    addOption(value: SelectOption): void;

    /**
     * Get the option id from the option object.
     * @param option - Option object
     * @returns Option id
     */
    getOptionId(option: SelectOption): string;

    /**
     * Get option label.
     * @param id - Option id or the option object
     * @param [opts = {}] - Options
     * @param [opts.locale = true] - Use the locale string from i18n module
     * @returns Option label
     */
    getOptionLabel(
      id: string | any,
      opts?: {
        locale?: boolean;
      }
    ): string;
  }

  interface PropertyCompositeOptions extends PropertyOptions {
    /**
     * Array of sub properties, eg. `[{ type: 'number', property: 'margin-top' }, ...]`
     */
    properties: AnyProperty[];
    /**
     * Indicate if the final CSS property is splitted (detached: `margin-top: X; margin-right: Y; ...`) or combined (not detached: `margin: X Y ...;`)
     */
    detached?: boolean;
    /**
     * Value used to split property values, default `" "`.
     * @defaultValue ' '
     */
    separator?: string | RegExp;
    /**
     * Value used to join property values, default `" "`.
     * @defaultValue ' '
     */
    join?: string;
    /**
       * Custom logic for getting property values from the target style object.
      \n
      ```js
       fromStyle: (style) => {
         const margins = parseMarginShorthand(style.margin);
         return {
           'margin-top': margins.top,
           // ...
         };
       }
      ```
       */
    fromStyle?: (style: Record<string, any>) => Record<string, any>;
    /**
       * Custom logic for creating the CSS style object to apply on selected targets.
      \n
      ```js
       toStyle: (values) => {
         const top = values['margin-top'] || 0;
         const right = values['margin-right'] || 0;
         // ...
         return {
           margin: `${top} ${right} ...`,
         };
       }
      ```
       */
    toStyle?: (values: Record<string, any>) => Record<string, any>;
  }
  interface PropertyComposite<T extends PropertyCompositeOptions>
    extends Property<T> {
    /**
     * Get properties.
     */
    getProperties(): AnyProperty[];

    /**
     * Get property by id.
     * @param id - Property id.
     */
    getProperty(id: string): any;

    /**
     * Get property at index.
     */
    getPropertyAt(index: number): any;

    /**
     * Check if the property is detached.
     */
    isDetached(): boolean;

    /**
     * Get current values of properties.
     * @example
     * // In case the property is `margin` with sub properties like `margin-top`, `margin-right`, etc.
     * console.log(property.getValues());
     * // { 'margin-top': '10px', 'margin-right': '20px', ... };
     * @param [opts = {}] - Options
     * @param [opts.byName = false] - Use property names as a key instead of the id.
     */
    getValues(opts?: { byName?: boolean }): any;

    /**
     * Get property separator.
     */
    getSeparator(): RegExp;

    /**
     * Get the join value.
     */
    getJoin(): string;
  }

  type AnyProperty =
    | Property<PropertyOptions>
    | PropertyNumber
    | PropertySelect
    | PropertyComposite<PropertyCompositeOptions>
    | PropertyStack;

  interface Layer extends Backbone.Model<{}> {
    /**
     * Get layer id.
     */
    getId(): string;

    /**
     * Get layer index.
     */
    getIndex(): number;

    /**
     * Get layer values.
     * @param {Object} [opts={}] Options
     * @param {Boolean} [opts.camelCase] Return property names in camelCase.
     */
    getValues(opts?: { camelCase?: boolean }): any;

    /**
     * Get layer label.
     */
    getLabel(): string;

    /**
     * Check if the layer is selected.
     */
    isSelected(): boolean;

    /**
     * Select the layer.
     */
    select(): any;

    /**
     * Remove the layer.
     */
    remove(): any;

    /**
     * Move layer to a new index.
     * @param index New index
     */
    move(index: number): any;

    /**
     * Get style object for the preview.
     * @param [opts={}] Options. Same of `PropertyStack.getStyleFromLayer`
     * @returns Style object
     */
    getStylePreview(opts: object): any;

    /**
     * Check if the property has the preview enabled for this layer.
     */
    hasPreview(): boolean;
  }

  interface PropertyStackOptions extends PropertyCompositeOptions {
    /**
     * Indicate if the layer should display a preview.
     */
    preview?: boolean;
    /**
     * The separator used to split layer values.
     * @defaultValue ', '
     */
    layerSeparator?: string | RegExp;
    /**
     * Value used to join layer values.
     * @defaultValue ', '
     */
    layerJoin?: string;
    /**
       * Custom logic for creating layer labels.
      \n
      ```js
       layerLabel: (layer) => {
         const values = layer.getValues();
         return `A: ${values['prop-a']} B: ${values['prop-b']}`;
       }
       ```
       */
    layerLabel?: (...params: any[]) => any;
  }

  interface PropertyStack extends PropertyComposite<PropertyStackOptions> {
    /**
     * Get all available layers.
     */
    getLayers(): Layer[];

    /**
     * Get layer by index.
     * @example
     * // Get the first layer
     * const layerFirst = property.getLayer(0);
     * // Get the last layer
     * const layers = this.getLayers();
     * const layerLast = property.getLayer(layers.length - 1);
     * @param [index = 0] - Layer index position.
     */
    getLayer(index?: number): Layer | null;

    /**
     * Get selected layer.
     */
    getSelectedLayer(): Layer | null;

    /**
     * Select layer.
     * Without a selected layer any update made on inner properties has no effect.
     * @example
     * const layer = property.getLayer(0);
     * property.selectLayer(layer);
     * @param layer Layer to select
     */
    selectLayer(layer: Layer): void;

    /**
     * Select layer by index.
     * @example
     * property.selectLayerAt(1);
     * @param index - Index of the layer to select.
     */
    selectLayerAt(index: number): void;

    /**
     * Move layer by index.
     * @example
     * const layer = property.getLayer(1);
     * property.moveLayer(layer, 0);
     * @param index - New layer index.
     */
    moveLayer(layer: Layer, index: number): void;

    /**
     * Add new layer to the stack.
     * @example
     * // Add new layer at the beginning of the stack with custom values
     * property.addLayer({ 'sub-prop1': 'value1', 'sub-prop2': 'value2' }, { at: 0 });
     * @param [props = {}] - Custom property values to use in a new layer.
     * @param [opts = {}] - Options
     * @param [opts.at] - Position index (by default the layer will be appended at the end).
     */
    addLayer(
      props?: any,
      opts?: {
        at?: number;
      }
    ): Layer;

    /**
     * Remove layer.
     * @example
     * const layer = property.getLayer(0);
     * property.removeLayer(layer);
     */
    removeLayer(layer: Layer): Layer;

    /**
     * Remove layer by index.
     * @example
     * property.removeLayerAt(0);
     * @param index - Index of the layer to remove
     */
    removeLayerAt(index: number): Layer | null;

    /**
     * Get the layer label. The label can be customized with the `layerLabel` property.
     * @example
     * const layer = this.getLayer(1);
     * const label = this.getLayerLabel(layer);
     */
    getLayerLabel(layer: Layer): string;

    /**
     * Get style object from the layer.
     * @param [opts = {}] - Options
     * @param [opts.camelCase] - Return property names in camelCase.
     * @param [opts.number] - Limit the result of the number types, eg. `number: { min: -3, max: 3 }`
     * @returns Style object
     */
    getStyleFromLayer(
      layer: Layer,
      opts?: {
        camelCase?: boolean;
        number?: any;
      }
    ): any;

    /**
     * Get preview style object from the layer.
     * If the property has `preview: false` the returned object will be empty.
     * @param [opts = {}] - Options. Same of `getStyleFromLayer`
     * @returns Style object
     */
    getStylePreview(layer: Layer, opts?: any): any;

    /**
     * Get layer separator.
     */
    getLayerSeparator(): RegExp;
  }

  /**
   * You can customize the initial state of the module from the editor initialization, by passing the following [Configuration Object](https://github.com/artf/grapesjs/blob/master/src/storage_manager/config/config.js)
   * ```js
   * const editor = grapesjs.init({
   *  storageManager: {
   *    // options
   *  }
   * })
   * ```
   *
   * Once the editor is instantiated you can use its API and listen to its events. Before using these methods, you should get the module from the instance.
   *
   * ```js
   * // Listen to events
   * editor.on('storage:start', () => { ... });
   *
   * // Use the API
   * const storageManager = editor.StorageManager;
   * storageManager.add(...);
   * ```
   *
   * ## Available Events
   * * `storage:start` - Before the storage request is started
   * * `storage:start:store` - Before the store request. The object to store is passed as an argumnet (which you can edit)
   * * `storage:start:load` - Before the load request. Items to load are passed as an argumnet (which you can edit)
   * * `storage:load` - Triggered when something was loaded from the storage, loaded object passed as an argumnet
   * * `storage:store` - Triggered when something is stored to the storage, stored object passed as an argumnet
   * * `storage:end` - After the storage request is ended
   * * `storage:end:store` - After the store request
   * * `storage:end:load` - After the load request
   * * `storage:error` - On any error on storage request, passes the error as an argument
   * * `storage:error:store` - Error on store request, passes the error as an argument
   * * `storage:error:load` - Error on load request, passes the error as an argument
   *
   * ## Methods
   * * [getConfig](#getconfig)
   * * [isAutosave](#isautosave)
   * * [setAutosave](#setautosave)
   * * [getStepsBeforeSave](#getstepsbeforesave)
   * * [setStepsBeforeSave](#setstepsbeforesave)
   * * [setStepsBeforeSave](#setstepsbeforesave)
   * * [getStorages](#getstorages)
   * * [getCurrent](#getcurrent)
   * * [getCurrentStorage](#getcurrentstorage)
   * * [setCurrent](#setcurrent)
   * * [add](#add)
   * * [get](#get)
   * * [store](#store)
   * * [load](#load)
   */
  interface StorageManager {
    /**
     * Get configuration object
     */
    getConfig(): StorageManagerConfig;
    /**
     * Checks if autosave is enabled
     */
    isAutosave(): boolean;
    /**
     * Set autosave value
     */
    setAutosave(v: boolean): this;
    /**
     * Returns number of steps required before trigger autosave
     */
    getStepsBeforeSave(): number;
    /**
     * Set steps required before trigger autosave
     */
    setStepsBeforeSave(v: number): this;
    /**
     * Add new storage
     * @example
     * storageManager.add('local2', {
     *   load: function(keys, clb, clbErr) {
     *     var res = {};
     *     for (var i = 0, len = keys.length; i < len; i++){
     *       var v = localStorage.getItem(keys[i]);
     *       if(v) res[keys[i]] = v;
     *     }
     *     clb(res); // might be called inside some async method
     *     // In case of errors...
     *     // clbErr('Went something wrong');
     *   },
     *   store: function(data, clb, clbErr) {
     *     for(var key in data)
     *       localStorage.setItem(key, data[key]);
     *     clb(); // might be called inside some async method
     *   }
     * });
     * @param id - Storage ID
     * @param storage - Storage wrapper
     * @param storage.load - Load method
     * @param storage.store - Store method
     */
    add(
      id: string,
      storage: {
        load: (...params: any[]) => any;
        store: (...params: any[]) => any;
      }
    ): this;
    /**
     * Returns storage by id
     * @param id - Storage ID
     */
    get(id: string): any | null;
    /**
     * Returns all storages
     */
    getStorages(): any[];
    /**
     * Returns current storage type
     */
    getCurrent(): string;
    /**
     * Set current storage type
     * @param id - Storage ID
     */
    setCurrent(id: string): this;
    /**
     * Store key-value resources in the current storage
     * @example
     * storageManager.store({item1: value1, item2: value2});
     * @param data - Data in key-value format, eg. {item1: value1, item2: value2}
     * @param clb - Callback function
     */
    store(data: any, clb: (...params: any[]) => any): any | null;
    /**
     * Load resource from the current storage by keys
     * @example
     * storageManager.load(['item1', 'item2'], res => {
     *  // res -> {item1: value1, item2: value2}
     * });
     * storageManager.load('item1', res => {
     * // res -> {item1: value1}
     * });
     * @param keys - Keys to load
     * @param clb - Callback function
     */
    load(keys: string | string[], clb: (...params: any[]) => any): void;
    /**
     * Get current storage
     */
    getCurrentStorage(): Storage;
  }

  /**
   * You can customize the initial state of the module from the editor initialization, by passing the following [Configuration Object](https://github.com/artf/grapesjs/blob/master/src/device_manager/config/config.js)
   * ```js
   * const editor = grapesjs.init({
   *  deviceManager: {
   *    // options
   *  }
   * })
   * ```
   *
   * Once the editor is instantiated you can use its API. Before using these methods you should get the module from the instance
   *
   * ```js
   * const deviceManager = editor.Devices;
   * ```
   * ## Available Events
   * * `device:add` - Added new device. The [Device] is passed as an argument to the callback
   * * `device:remove` - Device removed. The [Device] is passed as an argument to the callback
   * * `device:select` - New device selected. The newly selected [Device] and the previous one, are passed as arguments to the callback
   * * `device:update` - Device updated. The updated [Device] and the object containing changes are passed as arguments to the callback
   * * `device` - Catch-all event for all the events mentioned above. An object containing all the available data about the triggered event is passed as an argument to the callback
   *
   * ## Methods
   * * [add](#add)
   * * [get](#get)
   * * [getDevices](#getdevices)
   * * [remove](#remove)
   * * [select](#select)
   * * [getSelected](#getselected)
   *
   * [Device]: device.html
   */
  interface Devices {
    /**
     * Add new device
     * @example
     * const device1 = deviceManager.add({
     *  // Without an explicit ID, the `name` will be taken. In case of missing `name`, a random ID will be created.
     *  id: 'tablet',
     *  name: 'Tablet',
     *  width: '900px', // This width will be applied on the canvas frame and for the CSS media
     * });
     * const device2 = deviceManager.add({
     *  id: 'tablet2',
     *  name: 'Tablet 2',
     *  width: '800px', // This width will be applied on the canvas frame
     *  widthMedia: '810px', // This width that will be used for the CSS media
     *  height: '600px', // Height will be applied on the canvas frame
     * });
     * @param props - Device properties
     */
    add(props: any): any;
    /**
     * Return device by ID
     * @example
     * const device = deviceManager.get('Tablet');
     * console.log(JSON.stringify(device));
     * // {name: 'Tablet', width: '900px'}
     * @param id - ID of the device
     */
    get(id: string): any;
    /**
     * Remove device
     * @example
     * const removed = deviceManager.remove('device-id');
     * // or by passing the Device
     * const device = deviceManager.get('device-id');
     * deviceManager.remove(device);
     */
    remove(): any;
    /**
     * Return all devices
     * @example
     * const devices = deviceManager.getDevices();
     * console.log(JSON.stringify(devices));
     * // [{name: 'Desktop', width: ''}, ...]
     */
    getDevices(): any;
    /**
     * Change the selected device. This will update the frame in the canvas
     * @example
     * deviceManager.select('some-id');
     * // or by passing the page
     * const device = deviceManager.get('some-id');
     * deviceManager.select(device);
     */
    select(): void;
    /**
     * Get the selected device
     * @example
     * const selected = deviceManager.getSelected();
     */
    getSelected(): any;
  }

  interface DeviceOptions {
    /**
     * Device type, eg. `Mobile`
     * @defaultValue ''
     */
    name?: string;
    /**
     * Width to set for the editor iframe, eg. '900px'
     */
    width?: string;
    /**
     * Height to set for the editor iframe, eg. '600px'
     * @defaultValue ''
     */
    height?: string;
    /**
     * The width which will be used in media queries, If empty the width will be used
     * @defaultValue ''
     */
    widthMedia?: string;
    /**
     * Setup the order of media queries
     */
    priority?: number;
  }

  interface Device extends Backbone.Model<DeviceOptions> {
    getName(): string;
    getWidthMedia(): string;
  }

  /**
   * Selectors in GrapesJS are used in CSS Composer inside Rules and in Components as classes. To illustrate this concept let's take
   * a look at this code:
   *
   * ```css
   * span > #send-btn.btn{
   *  ...
   * }
   * ```
   * ```html
   * <span>
   *   <button id="send-btn" class="btn"></button>
   * </span>
   * ```
   *
   * In this scenario we get:
   * * span     -> selector of type `tag`
   * * send-btn -> selector of type `id`
   * * btn      -> selector of type `class`
   *
   * So, for example, being `btn` the same class entity it'll be easier to refactor and track things.
   *
   * You can customize the initial state of the module from the editor initialization, by passing the following [Configuration Object](https://github.com/artf/grapesjs/blob/master/src/selector_manager/config/config.js)
   * ```js
   * const editor = grapesjs.init({
   *  selectorManager: {
   *    // options
   *  }
   * })
   * ```
   *
   * Once the editor is instantiated you can use its API and listen to its events. Before using these methods, you should get the module from the instance.
   *
   * ```js
   * // Listen to events
   * editor.on('selector:add', (selector) => { ... });
   *
   * // Use the API
   * const sm = editor.Selectors;
   * sm.add(...);
   * ```
   *
   * ## Available Events
   * * `selector:add` - Selector added. The [Selector] is passed as an argument to the callback.
   * * `selector:remove` - Selector removed. The [Selector] is passed as an argument to the callback.
   * * `selector:update` - Selector updated. The [Selector] and the object containing changes are passed as arguments to the callback.
   * * `selector:state` - States changed. An object containing all the available data about the triggered event is passed as an argument to the callback.
   * * `selector` - Catch-all event for all the events mentioned above. An object containing all the available data about the triggered event is passed as an argument to the callback.
   *
   * ## Methods
   * * [getConfig](#getconfig)
   * * [add](#add)
   * * [get](#get)
   * * [remove](#remove)
   * * [getAll](#getall)
   * * [setState](#setstate)
   * * [getState](#getstate)
   * * [getStates](#getstates)
   * * [setStates](#setstates)
   * * [getSelected](#getselected)
   * * [addSelected](#addselected)
   * * [removeSelected](#removeselected)
   * * [getSelectedTargets](#getselectedtargets)
   * * [setComponentFirst](#setcomponentfirst)
   * * [getComponentFirst](#getcomponentfirst)
   *
   * [Selector]: selector.html
   * [State]: state.html
   * [Component]: component.html
   * [CssRule]: css_rule.html
   */
  interface SelectorManager {
    /**
     * Get configuration object
     */
    getConfig(): SelectorManagerConfig;
    /**
     * Add a new selector to the collection if it does not already exist.
     * You can pass selectors properties or string identifiers.
     * @example
     * const selector = selectorManager.add({ name: 'my-class', label: 'My class' });
     * console.log(selector.toString()) // `.my-class`
     * // Same as
     * const selector = selectorManager.add('.my-class');
     * console.log(selector.toString()) // `.my-class`
     * @param props - Selector properties or string identifiers, eg. `{ name: 'my-class', label: 'My class' }`, `.my-cls`
     * @param [opts] - Selector options
     */
    add(props: any | string, opts?: SelectorOptions): any;
    /**
     * Get the selector by its name/type
     * @example
     * const selector = selectorManager.get('.my-class');
     * // Get Id
     * const selectorId = selectorManager.get('#my-id');
     * @param name - Selector name or string identifier
     */
    get(name: string): any;
    /**
     * Remove Selector.
     * @example
     * const removed = selectorManager.remove('.myclass');
     * // or by passing the Selector
     * selectorManager.remove(selectorManager.get('.myclass'));
     */
    remove(): any;
    /**
     * Change the selector state
     * @example
     * selectorManager.setState('hover');
     * @param value - State value
     */
    setState(value: string): this;
    /**
     * Get the current selector state value
     */
    getState(): string;
    /**
     * Get states
     */
    getStates(): any;
    /**
     * Set a new collection of states
     * @example
     * const states = selectorManager.setStates([
     *   { name: 'hover', label: 'Hover' },
     *   { name: 'nth-of-type(2n)', label: 'Even/Odd' }
     * ]);
     * @param states - Array of new states
     */
    setStates(states: object[]): any;
    /**
     * Get commonly selected selectors, based on all selected components.
     * @example
     * const selected = selectorManager.getSelected();
     * console.log(selected.map(s => s.toString()))
     */
    getSelected(): any;
    /**
     * Add new selector to all selected components.
     * @example
     * selectorManager.addSelected('.new-class');
     * @param props - Selector properties or string identifiers, eg. `{ name: 'my-class', label: 'My class' }`, `.my-cls`
     */
    addSelected(props: any | string): void;
    /**
     * Remove a common selector from all selected components.
     * @example
     * selectorManager.removeSelected('.myclass');
     */
    removeSelected(): void;
    /**
     * Get the array of currently selected targets.
     * @example
     * const targetsToStyle = selectorManager.getSelectedTargets();
     * console.log(targetsToStyle.map(target => target.getSelectorsString()))
     */
    getSelectedTargets(): any;
    /**
     * Update component-first option.
     * If the component-first is enabled, all the style changes will be applied on selected components (ID rules) instead
     * of selectors (which would change styles on all components with those classes).
     */
    setComponentFirst(value: boolean): void;
    /**
     * Get the value of component-first option.
     */
    getComponentFirst(): boolean;
    /**
     * Get all selectors
     */
    getAll(): any;
  }

  interface SelectorOptions {
    /**
     * Selector name, eg. `my-class`
     */
    name: string;
    /**
     * Selector label, eg. `My Class`
     */
    label: string;
    /**
     * Type of the selector. 1 (class) | 2 (id)
     * @defaultValue 1
     */
    type?: number;
    /**
     * If not active, it's not selectable by the Style Manager.
     * @defaultValue true
     */
    active?: boolean;
    /**
     * If true, it can't be seen by the Style Manager, but it will be rendered in the canvas and in export code.
     */
    private?: boolean;
    /**
     * If true, it can't be removed from the attacched component.
     */
    protected?: boolean;
  }

  interface Selector extends Backbone.Model<SelectorOptions> {
    /**
     * Get selector label.
     * @example
     * // Given such selector: { name: 'my-selector', label: 'My selector' }
     * console.log(selector.getLabel());
     * // -> `My selector`
     */
    getLabel(): string;

    /**
     * Update selector label.
     * @param {String} label New label
     * @example
     * // Given such selector: { name: 'my-selector', label: 'My selector' }
     * selector.setLabel('New Label')
     * console.log(selector.getLabel());
     * // -> `New Label`
     */
    setLabel(label: string): void;

    /**
     * Get selector active state.
     */
    getActive(): boolean;

    /**
     * Update selector active state.
     * @param value - New active state
     */
    setActive(value: boolean): void;
  }

  interface StateOptions {
    /**
     * State name, eg. `hover`, `nth-of-type(2n)`
     */
    name: string;
    /**
     * State label, eg. `Hover`, `Even/Odd`
     */
    label: string;
  }

  interface State extends Backbone.Model<StateOptions> {
    /**
     * Get state name
     */
    getName(): string;

    /**
     * Get state label. If label was not provided, the name will be returned.
     */
    getLabel(): string;
  }

  /**
   * This module manages CSS rules in the canvas.
   * You can customize the initial state of the module from the editor initialization, by passing the following [Configuration Object](https://github.com/artf/grapesjs/blob/master/src/css_composer/config/config.js)
   * ```js
   * const editor = grapesjs.init({
   *  cssComposer: {
   *    // options
   *  }
   * })
   * ```
   *
   * Once the editor is instantiated you can use its API. Before using these methods you should get the module from the instance
   *
   * ```js
   * const css = editor.Css;
   * ```
   *
   * * [addRules](#addrules)
   * * [setRule](#setrule)
   * * [getRule](#getrule)
   * * [getRules](#getrules)
   * * [remove](#remove)
   * * [clear](#clear)
   *
   * [CssRule]: css_rule.html
   */
  interface CssComposer {
    /**
     * Add CssRules via CSS string.
     * @example
     * const addedRules = css.addRules('.my-cls{ color: red } @media (max-width: 992px) { .my-cls{ color: darkred } }');
     * // Check rules
     * console.log(addedRules.map(rule => rule.toCSS()));
     * @param css - CSS string of rules to add.
     */
    addRules(css: string): any;
    /**
     * Add/update the CssRule.
     * @example
     * // Simple class-based rule
     * const rule = css.setRule('.class1.class2', { color: 'red' });
     * console.log(rule.toCSS()) // output: .class1.class2 { color: red }
     * // With state and other mixed selector
     * const rule = css.setRule('.class1.class2:hover, div#myid', { color: 'red' });
     * // output: .class1.class2:hover, div#myid { color: red }
     * // With media
     * const rule = css.setRule('.class1:hover', { color: 'red' }, {
     *  atRuleType: 'media',
     *  atRuleParams: '(min-width: 500px)',
     * });
     * // output: @media (min-width: 500px) { .class1:hover { color: red } }
     * @param selectors - Selector string, eg. `.myclass`
     * @param style - Style properties and values
     * @param [opts = {}] - Additional properties
     * @param [opts.atRuleType = ''] - At-rule type, eg. `media`
     * @param [opts.atRuleParams = ''] - At-rule parameters, eg. `(min-width: 500px)`
     */
    setRule(
      selectors: string,
      style: any,
      opts?: {
        atRuleType?: string;
        atRuleParams?: string;
      }
    ): any;
    /**
     * Get the CssRule.
     * @example
     * const rule = css.getRule('.myclass1:hover');
     * const rule2 = css.getRule('.myclass1:hover, div#myid');
     * const rule3 = css.getRule('.myclass1', {
     *  atRuleType: 'media',
     *  atRuleParams: '(min-width: 500px)',
     * });
     * @param selectors - Selector string, eg. `.myclass:hover`
     * @param [opts = {}] - Additional properties
     * @param [opts.atRuleType = ''] - At-rule type, eg. `media`
     * @param [opts.atRuleParams = ''] - At-rule parameters, eg. '(min-width: 500px)'
     */
    getRule(
      selectors: string,
      opts?: {
        atRuleType?: string;
        atRuleParams?: string;
      }
    ): any;
    /**
     * Get all rules or filtered by a matching selector.
     * @example
     * // Take all the component specific rules
     * const id = someComponent.getId();
     * const rules = css.getRules(`#${id}`);
     * console.log(rules.map(rule => rule.toCSS()))
     * // All rules in the project
     * console.log(css.getRules())
     * @param [selector = ''] - Selector, eg. `.myclass`
     */
    getRules(selector?: string): any;
    /**
     * Remove rule, by CssRule or matching selector (eg. the selector will match also at-rules like `@media`)
     * @example
     * // Remove by CssRule
     * const toRemove = css.getRules('.my-cls');
     * css.remove(toRemove);
     * // Remove by selector
     * css.remove('.my-cls-2');
     */
    remove(): any;
    /**
     * Remove all rules
     */
    clear(): this;
  }

  interface Styleable {
    /**
     * To trigger the style change event on models I have to
     * pass a new object instance
     * @param prop
     */
    extendStyle(prop: object): object;

    /**
     * Get style object
     */
    getStyle(prop?: string): object;

    /**
     * Set new style object
     * @return {Object} Applied properties
     */
    setStyle(prop: object | string, opts?: object): object;

    /**
     * Add style property
     * @example
     * this.addStyle({color: 'red'});
     * this.addStyle('color', 'blue');
     */
    addStyle(prop: object | string, value?: string, opts?: object): void;

    /**
     * Remove style property
     */
    removeStyle(prop: string): void;

    /**
     * Returns string of style properties
     */
    styleToString(opts?: object): string;
  }

  interface CssRuleOptions {
    /**
     * Array of selectors
     */
    selectors: Selector[];
    /**
     * Object containing style definitions
     */
    style: any;
    /**
     * Additional string css selectors
     * @defaultValue ''
     */
    selectorsAdd?: string;
    /**
     * Type of at-rule, eg. `media`, 'font-face'
     * @defaultValue ''
     */
    atRuleType?: string;
    /**
     * At-rule value, eg. `(max-width: 1000px)`
     * @defaultValue ''
     */
    mediaText?: string;
    /**
     * This property is used only on at-rules, like 'page' or 'font-face', where the block containes only style declarations
     */
    singleAtRule?: boolean;
    /**
     * State of the rule, eg: `hover`, `focused`
     * @defaultValue ''
     */
    state?: string;
    /**
     * If true, sets `!important` on all properties. You can also pass an array to specify properties on which use important
     */
    important?: boolean | String[];
    /**
       * Indicates if the rule is stylable from the editor

      [Device]: device.html
      [State]: state.html
      [Component]: component.html
       * @defaultValue true
       */
    stylable?: boolean;
  }
  interface CssRule extends Backbone.Model<CssRuleOptions>, Styleable {
    /**
     * Returns the at-rule statement when exists, eg. `@media (...)`, `@keyframes`
     * @example
     * const cssRule = editor.Css.setRule('.class1', { color: 'red' }, {
     *  atRuleType: 'media',
     *  atRuleParams: '(min-width: 500px)'
     * });
     * cssRule.getAtRule(); // "@media (min-width: 500px)"
     */
    getAtRule(): string;

    /**
     * Return selectors of the rule as a string
     * @example
     * const cssRule = editor.Css.setRule('.class1:hover', { color: 'red' });
     * cssRule.selectorsToString(); // ".class1:hover"
     * cssRule.selectorsToString({ skipState: true }); // ".class1"
     * @param [opts] - Options
     * @param [opts.skipState] - Skip state from the result
     */
    selectorsToString(opts?: { skipState?: boolean }): string;

    /**
     * Get declaration block (without the at-rule statement)
     * @example
     * const cssRule = editor.Css.setRule('.class1', { color: 'red' }, {
     *  atRuleType: 'media',
     *  atRuleParams: '(min-width: 500px)'
     * });
     * cssRule.getDeclaration() // ".class1{color:red;}"
     * @param [opts = {}] - Options (same as in `selectorsToString`)
     */
    getDeclaration(opts?: any): string;

    /**
     * Get the Device the rule is related to.
     * @example
     * const device = rule.getDevice();
     * console.log(device?.getName());
     */
    getDevice(): Device | null;

    /**
     * Get the State the rule is related to.
     * @example
     * const state = rule.getState();
     * console.log(state?.getLabel());
     */
    getState(): State | null;

    /**
     * Returns the related Component (valid only for component-specific rules).
     * @example
     * const cmp = rule.getComponent();
     * console.log(cmp?.toHTML());
     */
    getComponent(): Component | null;

    /**
     * Return the CSS string of the rule
     * @example
     * const cssRule = editor.Css.setRule('.class1', { color: 'red' }, {
     *  atRuleType: 'media',
     *  atRuleParams: '(min-width: 500px)'
     * });
     * cssRule.toCSS() // "@media (min-width: 500px){.class1{color:red;}}"
     * @param [opts = {}] - Options (same as in `getDeclaration`)
     * @returns CSS string
     */
    toCSS(opts?: any): string;
  }

  /**
   * You can customize the initial state of the module from the editor initialization, by passing the following [Configuration Object](https://github.com/artf/grapesjs/blob/master/src/modal_dialog/config/config.js)
   * ```js
   * const editor = grapesjs.init({
   *  modal: {
   *    // options
   *  }
   * })
   * ```
   *
   * Once the editor is instantiated you can use its API. Before using these methods you should get the module from the instance
   *
   * ```js
   * const modal = editor.Modal;
   * ```
   *
   * ## Available Events
   * * `modal:open` - Modal is opened
   * * `modal:close` - Modal is closed
   * * `modal` - Event triggered on any change related to the modal. An object containing all the available data about the triggered event is passed as an argument to the callback.
   *
   * ## Methods
   * * [open](#open)
   * * [close](#close)
   * * [isOpen](#isopen)
   * * [setTitle](#settitle)
   * * [getTitle](#gettitle)
   * * [setContent](#setcontent)
   * * [getContent](#getcontent)
   * * [onceClose](#onceclose)
   * * [onceOpen](#onceopen)
   */
  interface Modal {
    /**
     * Open the modal window
     * @example
     * modal.open({
     *   title: 'My title',
     *   content: 'My content',
     *   attributes: { class: 'my-class' },
     * });
     * @param [opts = {}] - Options
     * @param [opts.title] - Title to set for the modal
     * @param [opts.content] - Content to set for the modal
     * @param [opts.attributes] - Updates the modal wrapper with custom attributes
     */
    open(opts?: {
      title?: string | HTMLElement;
      content?: string | HTMLElement;
      attributes?: any;
    }): this;
    /**
     * Close the modal window
     * @example
     * modal.close();
     */
    close(): this;
    /**
     * Execute callback when the modal will be closed.
     * The callback will be called one only time
     * @example
     * modal.onceClose(() => {
     *  console.log('The modal is closed');
     * });
     * @param clb - Callback to call
     */
    onceClose(clb: (...params: any[]) => any): this;
    /**
     * Execute callback when the modal will be opened.
     * The callback will be called one only time
     * @example
     * modal.onceOpen(() => {
     *  console.log('The modal is opened');
     * });
     * @param clb - Callback to call
     */
    onceOpen(clb: (...params: any[]) => any): this;
    /**
     * Checks if the modal window is open
     * @example
     * modal.isOpen(); // true | false
     */
    isOpen(): boolean;
    /**
     * Set the title to the modal window
     * @example
     * // pass a string
     * modal.setTitle('Some title');
     * // or an HTMLElement
     * const el = document.createElement('div');
     * el.innerText =  'New title';
     * modal.setTitle(el);
     * @param title - Title
     */
    setTitle(title: string | HTMLElement): this;
    /**
     * Returns the title of the modal window
     * @example
     * modal.getTitle();
     */
    getTitle(): string | HTMLElement;
    /**
     * Set the content of the modal window
     * @example
     * // pass a string
     * modal.setContent('Some content');
     * // or an HTMLElement
     * const el = document.createElement('div');
     * el.innerText =  'New content';
     * modal.setContent(el);
     * @param content - Content
     */
    setContent(content: string | HTMLElement): this;
    /**
     * Get the content of the modal window
     * @example
     * modal.getContent();
     */
    getContent(): string | HTMLElement;
  }

  /**
   * This module allows to customize the built-in toolbar of the Rich Text Editor and use commands from the [HTML Editing APIs](https://developer.mozilla.org/en-US/docs/Web/API/Document/execCommand).
   * It's highly recommended to keep this toolbar as small as possible, especially from styling commands (eg. 'fontSize') and leave this task to the Style Manager
   *
   * You can customize the initial state of the module from the editor initialization, by passing the following [Configuration Object](https://github.com/artf/grapesjs/blob/master/src/rich_text_editor/config/config.js)
   * ```js
   * const editor = grapesjs.init({
   *  richTextEditor: {
   *    // options
   *  }
   * })
   * ```
   *
   * Once the editor is instantiated you can use its API and listen to its events. Before using these methods, you should get the module from the instance.
   *
   * ```js
   * // Listen to events
   * editor.on('rte:enable', () => { ... });
   *
   * // Use the API
   * const rte = editor.RichTextEditor;
   * rte.add(...);
   * ```
   *
   * ## Available Events
   * * `rte:enable` - RTE enabled. The view, on which RTE is enabled, is passed as an argument
   * * `rte:disable` - RTE disabled. The view, on which RTE is disabled, is passed as an argument
   *
   * ## Methods
   * * [add](#add)
   * * [get](#get)
   * * [getAll](#getall)
   * * [remove](#remove)
   * * [getToolbarEl](#gettoolbarel)
   */
  interface RichTextEditor {
    /**
     * Add a new action to the built-in RTE toolbar
     * @example
     * rte.add('bold', {
     *   icon: '<b>B</b>',
     *   attributes: {title: 'Bold'},
     *   result: rte => rte.exec('bold')
     * });
     * rte.add('link', {
     *   icon: document.getElementById('t'),
     *   attributes: {title: 'Link',}
     *   // Example on it's easy to wrap a selected content
     *   result: rte => rte.insertHTML(`<a href="#">${rte.selection()}</a>`)
     * });
     * // An example with fontSize
     * rte.add('fontSize', {
     *   icon: `<select class="gjs-field">
     *         <option>1</option>
     *         <option>4</option>
     *         <option>7</option>
     *       </select>`,
     *     // Bind the 'result' on 'change' listener
     *   event: 'change',
     *   result: (rte, action) => rte.exec('fontSize', action.btn.firstChild.value),
     *   // Callback on any input change (mousedown, keydown, etc..)
     *   update: (rte, action) => {
     *     const value = rte.doc.queryCommandValue(action.name);
     *     if (value != 'false') { // value is a string
     *       action.btn.firstChild.value = value;
     *     }
     *    }
     *   })
     * // An example with state
     * const isValidAnchor = (rte) => {
     *   // a utility function to help determine if the selected is a valid anchor node
     *   const anchor = rte.selection().anchorNode;
     *   const parentNode  = anchor && anchor.parentNode;
     *   const nextSibling = anchor && anchor.nextSibling;
     *   return (parentNode && parentNode.nodeName == 'A') || (nextSibling && nextSibling.nodeName == 'A')
     * }
     * rte.add('toggleAnchor', {
     *   icon: `<span style="transform:rotate(45deg)">&supdsub;</span>`,
     *   state: (rte, doc) => {
     *    if (rte && rte.selection()) {
     *      // `btnState` is a integer, -1 for disabled, 0 for inactive, 1 for active
     *      return isValidAnchor(rte) ? btnState.ACTIVE : btnState.INACTIVE;
     *    } else {
     *      return btnState.INACTIVE;
     *    }
     *   },
     *   result: (rte, action) => {
     *     if (isValidAnchor(rte)) {
     *       rte.exec('unlink');
     *     } else {
     *       rte.insertHTML(`<a class="link" href="">${rte.selection()}</a>`);
     *     }
     *   }
     * })
     * @param name - Action name
     * @param action - Action options
     */
    add(name: string, action: any): void;
    /**
     * Get the action by its name
     * @example
     * const action = rte.get('bold');
     * // {name: 'bold', ...}
     * @param name - Action name
     */
    get(name: string): any;
    /**
     * Get all actions
     */
    getAll(): any[];
    /**
     * Remove the action from the toolbar
     * @example
     * const action = rte.remove('bold');
     * // {name: 'bold', ...}
     * @returns Removed action
     */
    remove(name: string): any;
    /**
     * Get the toolbar element
     */
    getToolbarEl(): HTMLElement;
  }

  /**
   * You can customize the initial state of the module from the editor initialization
   * ```js
   * const editor = grapesjs.init({
   *  keymaps: {
   *     // Object of keymaps
   *    defaults: {
   *      'your-namespace:keymap-name' {
   *        keys: '⌘+z, ctrl+z',
   *        handler: 'some-command-id'
   *      },
   *      ...
   *    }
   *  }
   * })
   * ```
   *
   * Once the editor is instantiated you can use its API and listen to its events. Before using these methods, you should get the module from the instance.
   *
   * ```js
   * // Listen to events
   * editor.on('keymap:add', () => { ... });
   *
   * // Use the API
   * const keymaps = editor.Keymaps;
   * keymaps.add(...);
   * ```
   *
   * ## Available Events
   * * `keymap:add` - New keymap added. The new keyamp object is passed as an argument
   * * `keymap:remove` - Keymap removed. The removed keyamp object is passed as an argument
   * * `keymap:emit` - Some keymap emitted, in arguments you get keymapId, shortcutUsed, Event
   * * `keymap:emit:{keymapId}` - `keymapId` emitted, in arguments you get keymapId, shortcutUsed, Event
   *
   * ## Methods
   * * [getConfig](#getconfig)
   * * [add](#add)
   * * [get](#get)
   * * [getAll](#getAll)
   * * [remove](#remove)
   * * [removeAll](#removeall)
   */
  interface Keymaps {
    /**
     * Get module configurations
     * @returns Configuration object
     */
    getConfig(): any;
    /**
     * Add new keymap
     * @example
     * // 'ns' is just a custom namespace
     * keymaps.add('ns:my-keymap', '⌘+j, ⌘+u, ctrl+j, alt+u', editor => {
     *  console.log('do stuff');
     * });
     * // or
     * keymaps.add('ns:my-keymap', '⌘+s, ctrl+s', 'some-gjs-command');
     *
     * // listen to events
     * editor.on('keymap:emit', (id, shortcut, e) => {
     *  // ...
     * })
     * @param id - Keymap id
     * @param keys - Keymap keys, eg. `ctrl+a`, `⌘+z, ctrl+z`
     * @param handler - Keymap handler, might be a function
     * @param [opts = {}] - Options
     * @returns Added keymap
     *  or just a command id as a string
     */
    add(
      id: string,
      keys: string,
      handler: ((...params: any[]) => any) | string,
      opts?: any
    ): any;
    /**
     * Get the keymap by id
     * @example
     * keymaps.get('ns:my-keymap');
     * // -> {keys, handler};
     * @param id - Keymap id
     * @returns Keymap object
     */
    get(id: string): any;
    /**
     * Get all keymaps
     * @example
     * keymaps.getAll();
     * // -> {id1: {}, id2: {}};
     */
    getAll(): any;
    /**
     * Remove the keymap by id
     * @example
     * keymaps.remove('ns:my-keymap');
     * // -> {keys, handler};
     * @param id - Keymap id
     * @returns Removed keymap
     */
    remove(id: string): any;
    /**
     * Remove all binded keymaps
     */
    removeAll(): Keymaps;
  }

  /**
   * This module allows to manage the stack of changes applied in canvas.
   * Once the editor is instantiated you can use its API. Before using these methods you should get the module from the instance
   *
   * ```js
   * const um = editor.UndoManager;
   * ```
   *
   * * [getConfig](#getconfig)
   * * [add](#add)
   * * [remove](#remove)
   * * [removeAll](#removeall)
   * * [start](#start)
   * * [stop](#stop)
   * * [undo](#undo)
   * * [undoAll](#undoall)
   * * [redo](#redo)
   * * [redoAll](#redoall)
   * * [hasUndo](#hasundo)
   * * [hasRedo](#hasredo)
   * * [getStack](#getstack)
   * * [clear](#clear)
   */
  interface UndoManager {
    /**
     * Get module configurations
     * @example
     * const config = um.getConfig();
     * // { ... }
     * @returns Configuration object
     */
    getConfig(): any;
    /**
     * Add an entity (Model/Collection) to track
     * Note: New Components and CSSRules will be added automatically
     * @example
     * um.add(someModelOrCollection);
     * @param entity - Entity to track
     */
    add(
      entity: Backbone.GenericModel | Backbone.Collection<Backbone.GenericModel>
    ): UndoManager;
    /**
     * Remove and stop tracking the entity (Model/Collection)
     * @example
     * um.remove(someModelOrCollection);
     * @param entity - Entity to remove
     */
    remove(
      entity: Backbone.GenericModel | Backbone.Collection<Backbone.GenericModel>
    ): UndoManager;
    /**
     * Remove all entities
     * @example
     * um.removeAll();
     */
    removeAll(): UndoManager;
    /**
     * Start/resume tracking changes
     * @example
     * um.start();
     */
    start(): UndoManager;
    /**
     * Stop tracking changes
     * @example
     * um.stop();
     */
    stop(): UndoManager;
    /**
     * Undo last change
     * @example
     * um.undo();
     */
    undo(): UndoManager;
    /**
     * Undo all changes
     * @example
     * um.undoAll();
     */
    undoAll(): UndoManager;
    /**
     * Redo last change
     * @example
     * um.redo();
     */
    redo(): UndoManager;
    /**
     * Redo all changes
     * @example
     * um.redoAll();
     */
    redoAll(): UndoManager;
    /**
     * Checks if exists an available undo
     * @example
     * um.hasUndo();
     */
    hasUndo(): boolean;
    /**
     * Checks if exists an available redo
     * @example
     * um.hasRedo();
     */
    hasRedo(): boolean;
    /**
     * Check if the entity (Model/Collection) to tracked
     * Note: New Components and CSSRules will be added automatically
     * @param entity - Entity to track
     */
    isRegistered(
      entity: Backbone.GenericModel | Backbone.Collection<Backbone.GenericModel>
    ): boolean;
    /**
     * Get stack of changes
     * @example
     * const stack = um.getStack();
     * stack.each(item => ...);
     */
    getStack(): Backbone.Collection<Backbone.GenericModel>;
    /**
     * Get grouped undo manager stack.
     * The difference between `getStack` is when you do multiple operations at a time,
     * like appending multiple components:
     * `editor.getWrapper().append(`<div>C1</div><div>C2</div>`);`
     * `getStack` will return a collection length of 2.
     *  `getStackGroup` instead will group them as a single operation (the first
     * inserted component will be returned in the list) by returning an array length of 1.
     */
    getStackGroup(): any[];
    /**
     * Clear the stack
     * @example
     * um.clear();
     */
    clear(): UndoManager;
  }

  /**
   * You can customize the initial state of the module from the editor initialization, by passing the following [Configuration Object](https://github.com/artf/grapesjs/blob/master/src/canvas/config/config.js)
   * ```js
   * const editor = grapesjs.init({
   *  canvas: {
   *    // options
   *  }
   * })
   * ```
   *
   * Once the editor is instantiated you can use its API and listen to its events. Before using these methods, you should get the module from the instance.
   *
   * ```js
   * // Listen to events
   * editor.on('canvas:drop', () => { ... });
   *
   * // Use the API
   * const canvas = editor.Canvas;
   * canvas.setCoords(...);
   * ```
   * ## Available Events
   * * `canvas:dragenter` - When something is dragged inside the canvas, `DataTransfer` instance passed as an argument
   * * `canvas:dragover` - When something is dragging on canvas, `DataTransfer` instance passed as an argument
   * * `canvas:drop` - Something is dropped in canvas, `DataTransfer` instance and the dropped model are passed as arguments
   * * `canvas:dragend` - When a drag operation is ended, `DataTransfer` instance passed as an argument
   * * `canvas:dragdata` - On any dataTransfer parse, `DataTransfer` instance and the `result` are passed as arguments.
   *  By changing `result.content` you're able to customize what is dropped
   *
   * ## Methods
   * * [getConfig](#getconfig)
   * * [getElement](#getelement)
   * * [getFrameEl](#getframeel)
   * * [getWindow](#getwindow)
   * * [getDocument](#getdocument)
   * * [getBody](#getbody)
   * * [setCustomBadgeLabel](#setcustombadgelabel)
   * * [hasFocus](#hasfocus)
   * * [scrollTo](#scrollto)
   * * [setZoom](#setzoom)
   * * [getZoom](#getzoom)
   * * [getCoords](#getcoords)
   * * [setCoords](#setcoords)
   *
   * [Component]: component.html
   * [Frame]: frame.html
   */
  interface Canvas {
    /**
     * Get the configuration object
     * @example
     * console.log(canvas.getConfig())
     * @returns Configuration object
     */
    getConfig(): CanvasConfig;
    /**
     * Get the canvas element
     */
    getElement(): HTMLElement;
    /**
     * Get the main frame element of the canvas
     */
    getFrameEl(): HTMLIFrameElement;
    /**
     * Get the main frame window instance
     */
    getWindow(): Window;
    /**
     * Get the main frame document element
     */
    getDocument(): HTMLDocument;
    /**
     * Get the main frame body element
     */
    getBody(): HTMLBodyElement;
    /**
     * Set custom badge naming strategy
     * @example
     * canvas.setCustomBadgeLabel(function(component){
     *  return component.getName();
     * });
     */
    setCustomBadgeLabel(f: (...params: any[]) => any): void;
    /**
     * Get canvas rectangular data
     */
    getRect(): any;
    /**
     * Check if the canvas is focused
     */
    hasFocus(): boolean;
    /**
     * Scroll canvas to the element if it's not visible. The scrolling is
     * executed via `scrollIntoView` API and options of this method are
     * passed to it. For instance, you can scroll smoothly by using
     * `{ behavior: 'smooth' }`.
     * @example
     * const selected = editor.getSelected();
     * // Scroll smoothly (this behavior can be polyfilled)
     * canvas.scrollTo(selected, { behavior: 'smooth' });
     * // Force the scroll, even if the element is alredy visible
     * canvas.scrollTo(selected, { force: true });
     * @param [opts = {}] - Options, same as options for `scrollIntoView`
     * @param [opts.force = false] - Force the scroll, even if the element is already visible
     */
    scrollTo(
      el: HTMLElement | Component,
      opts?: {
        force?: boolean;
      }
    ): void;
    /**
     * Set canvas zoom value
     * @example
     * canvas.setZoom(50); // set zoom to 50%
     * @param value - The zoom value, from 0 to 100
     */
    setZoom(value: number): this;
    /**
     * Get canvas zoom value
     * @example
     * canvas.setZoom(50); // set zoom to 50%
     * const zoom = canvas.getZoom(); // 50
     */
    getZoom(): number;
    /**
     * Set canvas position coordinates
     * @example
     * canvas.setCoords(100, 100);
     * @param x - Horizontal position
     * @param y - Vertical position
     */
    setCoords(x: number, y: number): this;
    /**
     * Get canvas position coordinates
     * @example
     * canvas.setCoords(100, 100);
     * const coords = canvas.getCoords();
     * // { x: 100, y: 100 }
     * @returns Object containing coordinates
     */
    getCoords(): any;
    /**
     * Add new frame to the canvas
     * @example
     * canvas.addFrame({
     *   name: 'Mobile home page',
     *   x: 100, // Position in canvas
     *   y: 100,
     *   width: 500, // Frame dimensions
     *   height: 600,
     *   // device: 'DEVICE-ID',
     *   components: [
     *     '<h1 class="testh">Title frame</h1>',
     *     '<p class="testp">Paragraph frame</p>',
     *   ],
     *   styles: `
     *     .testh { color: red; }
     *     .testp { color: blue; }
     *   `,
     * });
     * @param props - Frame properties
     */
    addFrame(props: any): any;
  }

  interface FrameOptions {
    /**
     * Wrapper component definition. You can also pass an HTML string as components of the default wrapper component.
     */
    component: any | string;
    /**
     * Width of the frame. By default, the canvas width will be taken.
     * @defaultValue ''
     */
    width?: string;
    /**
     * Height of the frame. By default, the canvas height will be taken.
     * @defaultValue ''
     */
    height?: string;
    /**
     * Horizontal position of the frame in the canvas.
     */
    x?: number;
    /**
     * Vertical position of the frame in the canvas.
     */
    y?: number;
  }

  interface Frame extends Backbone.Model<FrameOptions> {}

  /**
   * You can customize the initial state of the module from the editor initialization, by passing the following [Configuration Object](https://github.com/artf/grapesjs/blob/master/src/i18n/config.js)
   * ```js
   * const editor = grapesjs.init({
   *  i18n: {
   *    locale: 'en',
   *    localeFallback: 'en',
   *    messages: {
   *      it: { hello: 'Ciao', ... },
   *      ...
   *    }
   *  }
   * })
   * ```
   *
   * Once the editor is instantiated you can use its API. Before using these methods you should get the module from the instance
   *
   * ```js
   * const i18n = editor.I18n;
   * ```
   *
   * ### Events
   * * `i18n:add` - New set of messages is added
   * * `i18n:update` - The set of messages is updated
   * * `i18n:locale` - Locale changed
   */
  interface I18n {
    /**
     * Get module configurations
     * @returns Configuration object
     */
    getConfig(): any;
    /**
     * Update current locale
     * @example
     * i18n.setLocale('it');
     * @param locale - Locale value
     */
    setLocale(locale: string): this;
    /**
     * Get current locale
     * @returns Current locale value
     */
    getLocale(): string;
    /**
     * Get all messages
     * @example
     * i18n.getMessages();
     * // -> { en: { hello: '...' }, ... }
     * i18n.getMessages('en');
     * // -> { hello: '...' }
     * @param [lang] - Specify the language of messages to return
     * @param [opts] - Options
     * @param [opts.debug] - Show warnings in case of missing language
     */
    getMessages(
      lang?: string,
      opts?: {
        debug?: boolean;
      }
    ): any;
    /**
     * Set new set of messages
     * @example
     * i18n.getMessages();
     * // -> { en: { msg1: 'Msg 1', msg2: 'Msg 2', } }
     * i18n.setMessages({ en: { msg2: 'Msg 2 up', msg3: 'Msg 3', } });
     * // Set replaced
     * i18n.getMessages();
     * // -> { en: { msg2: 'Msg 2 up', msg3: 'Msg 3', } }
     * @param msg - Set of messages
     */
    setMessages(msg: any): this;
    /**
     * Update messages
     * @example
     * i18n.getMessages();
     * // -> { en: { msg1: 'Msg 1', msg2: 'Msg 2', } }
     * i18n.addMessages({ en: { msg2: 'Msg 2 up', msg3: 'Msg 3', } });
     * // Set updated
     * i18n.getMessages();
     * // -> { en: { msg1: 'Msg 1', msg2: 'Msg 2 up', msg3: 'Msg 3', } }
     * @param msg - Set of messages to add
     */
    addMessages(msg: any): this;
    /**
     * Translate the locale message
     * @example
     * obj.setMessages({
     *  en: { msg: 'Msg', msg2: 'Msg {test}'},
     *  it: { msg2: 'Msg {test} it'},
     * });
     * obj.t('msg');
     * // -> outputs `Msg`
     * obj.t('msg2', { params: { test: 'hello' } });  // use params
     * // -> outputs `Msg hello`
     * obj.t('msg2', { l: 'it', params: { test: 'hello' } });  // custom local
     * // -> outputs `Msg hello it`
     * @param key - Label to translate
     * @param [opts] - Options for the translation
     * @param [opts.params] - Params for the translation
     * @param [opts.debug] - Show warnings in case of missing resources
     */
    t(
      key: string,
      opts?: {
        params?: any;
        debug?: boolean;
      }
    ): string;
  }

  /**
   * You can customize the initial state of the module from the editor initialization
   * ```js
   * const editor = grapesjs.init({
   *  ....
   *  pageManager: {
   *    pages: [
   *      {
   *        id: 'page-id',
   *        styles: `.my-class { color: red }`, // or a JSON of styles
   *        component: '<div class="my-class">My element</div>', // or a JSON of components
   *      }
   *   ]
   *  },
   * })
   * ```
   *
   * Once the editor is instantiated you can use its API. Before using these methods you should get the module from the instance
   *
   * ```js
   * const pageManager = editor.Pages;
   * ```
   *
   * ## Available Events
   * * `page:add` - Added new page. The page is passed as an argument to the callback
   * * `page:remove` - Page removed. The page is passed as an argument to the callback
   * * `page:select` - New page selected. The newly selected page and the previous one, are passed as arguments to the callback
   * * `page:update` - Page updated. The updated page and the object containing changes are passed as arguments to the callback
   * * `page` - Catch-all event for all the events mentioned above. An object containing all the available data about the triggered event is passed as an argument to the callback
   *
   * ## Methods
   * * [add](#add)
   * * [get](#get)
   * * [getAll](#getall)
   * * [getAllWrappers](#getallwrappers)
   * * [getMain](#getmain)
   * * [remove](#remove)
   * * [select](#select)
   * * [getSelected](#getselected)
   *
   * [Page]: page.html
   * [Component]: component.html
   */
  interface Pages {
    /**
     * Add new page
     * @example
     * const newPage = pageManager.add({
     *  id: 'new-page-id', // without an explicit ID, a random one will be created
     *  styles: `.my-class { color: red }`, // or a JSON of styles
     *  component: '<div class="my-class">My element</div>', // or a JSON of components
     * });
     * @param props - Page properties
     * @param [opts] - Options
     */
    add(props: any, opts?: any): any;
    /**
     * Remove page
     * @example
     * const removedPage = pageManager.remove('page-id');
     * // or by passing the page
     * const somePage = pageManager.get('page-id');
     * pageManager.remove(somePage);
     */
    remove(): any;
    /**
     * Get page by id
     * @example
     * const somePage = pageManager.get('page-id');
     * @param id - Page id
     */
    get(id: string): any;
    /**
     * Get main page (the first one available)
     * @example
     * const mainPage = pageManager.getMain();
     */
    getMain(): any;
    /**
     * Get all pages
     * @example
     * const arrayOfPages = pageManager.getAll();
     */
    getAll(): any;
    /**
     * Get wrapper components (aka body) from all pages and frames.
     * @example
     * const wrappers = pageManager.getAllWrappers();
     * // Get all `image` components from the project
     * const allImages = wrappers.map(wrp => wrp.findType('image')).flat();
     */
    getAllWrappers(): any;
    /**
     * Change the selected page. This will switch the page rendered in canvas
     * @example
     * pageManager.select('page-id');
     * // or by passing the page
     * const somePage = pageManager.get('page-id');
     * pageManager.select(somePage);
     */
    select(): this;
    /**
     * Get the selected page
     * @example
     * const selectedPage = pageManager.getSelected();
     */
    getSelected(): any;
  }

  interface PageOptions {
    frames: Frame[];
  }

  interface Page extends Backbone.Model<PageOptions> {
    /**
     * Get page id
     */
    getId(): string;

    /**
     * Get page name
     */
    getName(): string;

    /**
     * Update page name
     * @param value - New page name
     */
    setName(value: string): void;

    /**
     * Get all frames
     * @example
     * const arrayOfFrames = page.getAllFrames();
     */
    getAllFrames(): Frame[];

    /**
     * Get the first frame of the page (identified always as the main one)
     * @example
     * const mainFrame = page.getMainFrame();
     */
    getMainFrame(): Frame;

    /**
     * Get the root component (usually is the `wrapper` component) from the main frame
     * @example
     * const rootComponent = page.getMainComponent();
     * console.log(rootComponent.toHTML());
     */
    getMainComponent(): Component;
  }

  /**
   * You can customize the initial state of the module from the editor initialization, by passing the following [Configuration Object](https://github.com/artf/grapesjs/blob/master/src/parser/config/config.js)
   * ```js
   * const editor = grapesjs.init({
   *  parser: {
   *    // options
   *  }
   * })
   * ```
   *
   * Once the editor is instantiated you can use its API. Before using these methods you should get the module from the instance
   *
   * ```js
   * const { Parser } = editor;
   * ```
   * ## Available Events
   * * `parse:html` - On HTML parse, an object containing the input and the output of the parser is passed as an argument
   * * `parse:css` - On CSS parse, an object containing the input and the output of the parser is passed as an argument
   *
   * ## Methods
   * * [getConfig](#getconfig)
   * * [parseHtml](#parsehtml)
   * * [parseCss](#parsecss)
   */
  interface Parser {
    /**
     * Get the configuration object
     * @example
     * console.log(Parser.getConfig())
     * @returns Configuration object
     */
    getConfig(): any;
    /**
     * Parse HTML string and return the object containing the Component Definition
     * @example
     * const resHtml = Parser.parseHtml(`<table><div>Hi</div></table>`, {
     *   htmlType: 'text/html', // default
     * });
     * // By using the `text/html`, this will fix automatically all the HTML syntax issues
     * // Indeed the final representation, in this case, will be `<div>Hi</div><table></table>`
     * const resXml = Parser.parseHtml(`<table><div>Hi</div></table>`, {
     *   htmlType: 'application/xml',
     * });
     * // This will preserve the original format as, from the XML point of view, is a valid format
     * @param input - HTML string to parse
     * @param [options] - Options
     * @param [options.htmlType] - [HTML mime type](https://developer.mozilla.org/en-US/docs/Web/API/DOMParser/parseFromString#Argument02) to parse
     * @param [options.allowScripts = false] - Allow `<script>` tags
     * @param [options.allowUnsafeAttr = false] - Allow unsafe HTML attributes (eg. `on*` inline event handlers)
     * @returns Object containing the result `{ html: ..., css: ... }`
     */
    parseHtml(
      input: string,
      options?: {
        htmlType?: string;
        allowScripts?: boolean;
        allowUnsafeAttr?: boolean;
      }
    ): any;
    /**
     * Parse CSS string and return an array of valid definition objects for CSSRules
     * @example
     * const res = Parser.parseCss('.cls { color: red }');
     * // [{ ... }]
     * @param input - CSS string to parse
     * @returns Array containing the result
     */
    parseCss(input: string): object[];
  }
}

export default grapesjs;<|MERGE_RESOLUTION|>--- conflicted
+++ resolved
@@ -2285,267 +2285,12 @@
      */
     getChildAt(index: number): any;
 
-<<<<<<< HEAD
-      /**
-       * Get preview style object from the layer.
-       * If the property has `preview: false` the returned object will be empty.
-       * @param [opts = {}] - Options. Same of `getStyleFromLayer`
-       * @returns Style object
-       */
-      getStylePreview(layer: Layer, opts?: any): any;
-
-      /**
-      * Get layer separator.
-      */
-      getLayerSeparator(): RegExp;
-    }
-
-    /**
-    * You can customize the initial state of the module from the editor initialization, by passing the following [Configuration Object](https://github.com/artf/grapesjs/blob/master/src/storage_manager/config/config.js)
-    * ```js
-    * const editor = grapesjs.init({
-    *  storageManager: {
-    *    // options
-    *  }
-    * })
-    * ```
-    *
-    * Once the editor is instantiated you can use its API and listen to its events. Before using these methods, you should get the module from the instance.
-    *
-    * ```js
-    * // Listen to events
-    * editor.on('storage:start', () => { ... });
-    *
-    * // Use the API
-    * const storageManager = editor.StorageManager;
-    * storageManager.add(...);
-    * ```
-    *
-    * ## Available Events
-    * * `storage:start` - Before the storage request is started
-    * * `storage:start:store` - Before the store request. The object to store is passed as an argumnet (which you can edit)
-    * * `storage:start:load` - Before the load request. Items to load are passed as an argumnet (which you can edit)
-    * * `storage:load` - Triggered when something was loaded from the storage, loaded object passed as an argumnet
-    * * `storage:store` - Triggered when something is stored to the storage, stored object passed as an argumnet
-    * * `storage:end` - After the storage request is ended
-    * * `storage:end:store` - After the store request
-    * * `storage:end:load` - After the load request
-    * * `storage:error` - On any error on storage request, passes the error as an argument
-    * * `storage:error:store` - Error on store request, passes the error as an argument
-    * * `storage:error:load` - Error on load request, passes the error as an argument
-    *
-    * ## Methods
-    * * [getConfig](#getconfig)
-    * * [isAutosave](#isautosave)
-    * * [setAutosave](#setautosave)
-    * * [getStepsBeforeSave](#getstepsbeforesave)
-    * * [setStepsBeforeSave](#setstepsbeforesave)
-    * * [setStepsBeforeSave](#setstepsbeforesave)
-    * * [getStorages](#getstorages)
-    * * [getCurrent](#getcurrent)
-    * * [getCurrentStorage](#getcurrentstorage)
-    * * [setCurrent](#setcurrent)
-    * * [add](#add)
-    * * [get](#get)
-    * * [store](#store)
-    * * [load](#load)
-    */
-    interface StorageManager {
-      /**
-       * Get configuration object
-       */
-      getConfig(): StorageManagerConfig;
-      /**
-       * Checks if autosave is enabled
-       */
-      isAutosave(): boolean;
-      /**
-       * Set autosave value
-       */
-      setAutosave(v: boolean): this;
-      /**
-       * Returns number of steps required before trigger autosave
-       */
-      getStepsBeforeSave(): number;
-      /**
-       * Set steps required before trigger autosave
-       */
-      setStepsBeforeSave(v: number): this;
-      /**
-       * Add new storage
-       * @example
-       * storageManager.add('local2', {
-       *   async load(storageOptions) {
-       *     // ...
-       *   },
-       *   async store(data, storageOptions) {
-       *     // ...
-       *   },
-       * });
-       * @param id - Storage ID
-       * @param storage - Storage wrapper
-       * @param storage.load - Load method
-       * @param storage.store - Store method
-       */
-      add(id: string, storage: IStorage): this;
-      /**
-       * Returns storage by id
-       * @param id - Storage ID
-       */
-      get(id: string): IStorage | null;
-      /**
-       * Returns all storages
-       */
-      getStorages(): Record<string, IStorage>;
-      /**
-       * Returns current storage type
-       */
-      getCurrent(): string;
-      /**
-       * Set current storage type
-       * @param id - Storage ID
-       */
-      setCurrent(id: string): this;
-      /**
-       * Store data in the current storage.
-       * @param data Project data.
-       * @param options Storage options.
-       * @returns Stored data.
-       * @example
-       * const data = editor.getProjectData();
-       * await storageManager.store(data);
-       */
-      store(data: ProjectData, options: StorageOptions): Promise<ProjectData>;
-      /**
-       * Load resource from the current storage by keys
-       * @param options Storage options.
-       * @returns Loaded data.
-       * @example
-       * const data = await storageManager.load();
-       * editor.loadProjectData(data);
-       * */
-      load(options: StorageOptions): Promise<ProjectData>;
-      /**
-       * Get current storage
-       */
-      getCurrentStorage(): IStorage;
-    }
-
-    interface ProjectData {
-
-    }
-
-    interface StorageOptions {
-
-    }
-
-    interface IStorage {
-      load: (options: StorageOptions) => Promise<ProjectData>;
-      store: (data: ProjectData, options: StorageOptions) => Promise<ProjectData>;
-    }
-
-    /**
-    * You can customize the initial state of the module from the editor initialization, by passing the following [Configuration Object](https://github.com/artf/grapesjs/blob/master/src/device_manager/config/config.js)
-    * ```js
-    * const editor = grapesjs.init({
-    *  deviceManager: {
-    *    // options
-    *  }
-    * })
-    * ```
-    *
-    * Once the editor is instantiated you can use its API. Before using these methods you should get the module from the instance
-    *
-    * ```js
-    * const deviceManager = editor.Devices;
-    * ```
-    * ## Available Events
-    * * `device:add` - Added new device. The [Device] is passed as an argument to the callback
-    * * `device:remove` - Device removed. The [Device] is passed as an argument to the callback
-    * * `device:select` - New device selected. The newly selected [Device] and the previous one, are passed as arguments to the callback
-    * * `device:update` - Device updated. The updated [Device] and the object containing changes are passed as arguments to the callback
-    * * `device` - Catch-all event for all the events mentioned above. An object containing all the available data about the triggered event is passed as an argument to the callback
-    *
-    * ## Methods
-    * * [add](#add)
-    * * [get](#get)
-    * * [getDevices](#getdevices)
-    * * [remove](#remove)
-    * * [select](#select)
-    * * [getSelected](#getselected)
-    *
-    * [Device]: device.html
-    */
-    interface Devices {
-      /**
-       * Add new device
-       * @example
-       * const device1 = deviceManager.add({
-       *  // Without an explicit ID, the `name` will be taken. In case of missing `name`, a random ID will be created.
-       *  id: 'tablet',
-       *  name: 'Tablet',
-       *  width: '900px', // This width will be applied on the canvas frame and for the CSS media
-       * });
-       * const device2 = deviceManager.add({
-       *  id: 'tablet2',
-       *  name: 'Tablet 2',
-       *  width: '800px', // This width will be applied on the canvas frame
-       *  widthMedia: '810px', // This width that will be used for the CSS media
-       *  height: '600px', // Height will be applied on the canvas frame
-       * });
-       * @param props - Device properties
-       */
-      add(props: any): any;
-      /**
-       * Return device by ID
-       * @example
-       * const device = deviceManager.get('Tablet');
-       * console.log(JSON.stringify(device));
-       * // {name: 'Tablet', width: '900px'}
-       * @param id - ID of the device
-       */
-      get(id: string): any;
-      /**
-       * Remove device
-       * @example
-       * const removed = deviceManager.remove('device-id');
-       * // or by passing the Device
-       * const device = deviceManager.get('device-id');
-       * deviceManager.remove(device);
-       */
-      remove(): any;
-      /**
-       * Return all devices
-       * @example
-       * const devices = deviceManager.getDevices();
-       * console.log(JSON.stringify(devices));
-       * // [{name: 'Desktop', width: ''}, ...]
-       */
-      getDevices(): any;
-      /**
-       * Change the selected device. This will update the frame in the canvas
-       * @example
-       * deviceManager.select('some-id');
-       * // or by passing the page
-       * const device = deviceManager.get('some-id');
-       * deviceManager.select(device);
-       */
-      select(): void;
-      /**
-       * Get the selected device
-       * @example
-       * const selected = deviceManager.getSelected();
-       */
-      getSelected(): any;
-    }
-=======
     /**
      * If exists, returns the last child component.
      * @example
      * const lastChild = component.getLastChild();
      */
     getLastChild(): any;
->>>>>>> 7496270c
 
     /**
      * Remove all inner components
@@ -3843,43 +3588,28 @@
      * Add new storage
      * @example
      * storageManager.add('local2', {
-     *   load: function(keys, clb, clbErr) {
-     *     var res = {};
-     *     for (var i = 0, len = keys.length; i < len; i++){
-     *       var v = localStorage.getItem(keys[i]);
-     *       if(v) res[keys[i]] = v;
-     *     }
-     *     clb(res); // might be called inside some async method
-     *     // In case of errors...
-     *     // clbErr('Went something wrong');
+     *   async load(storageOptions) {
+     *     // ...
      *   },
-     *   store: function(data, clb, clbErr) {
-     *     for(var key in data)
-     *       localStorage.setItem(key, data[key]);
-     *     clb(); // might be called inside some async method
-     *   }
+     *   async store(data, storageOptions) {
+     *     // ...
+     *   },
      * });
      * @param id - Storage ID
      * @param storage - Storage wrapper
      * @param storage.load - Load method
      * @param storage.store - Store method
      */
-    add(
-      id: string,
-      storage: {
-        load: (...params: any[]) => any;
-        store: (...params: any[]) => any;
-      }
-    ): this;
+    add(id: string, storage: IStorage): this;
     /**
      * Returns storage by id
      * @param id - Storage ID
      */
-    get(id: string): any | null;
+    get(id: string): IStorage | null;
     /**
      * Returns all storages
      */
-    getStorages(): any[];
+    getStorages(): Record<string, IStorage>;
     /**
      * Returns current storage type
      */
@@ -3890,30 +3620,41 @@
      */
     setCurrent(id: string): this;
     /**
-     * Store key-value resources in the current storage
-     * @example
-     * storageManager.store({item1: value1, item2: value2});
-     * @param data - Data in key-value format, eg. {item1: value1, item2: value2}
-     * @param clb - Callback function
-     */
-    store(data: any, clb: (...params: any[]) => any): any | null;
+     * Store data in the current storage.
+     * @param data Project data.
+     * @param options Storage options.
+     * @returns Stored data.
+     * @example
+     * const data = editor.getProjectData();
+     * await storageManager.store(data);
+     */
+    store(data: ProjectData, options: StorageOptions): Promise<ProjectData>;
     /**
      * Load resource from the current storage by keys
-     * @example
-     * storageManager.load(['item1', 'item2'], res => {
-     *  // res -> {item1: value1, item2: value2}
-     * });
-     * storageManager.load('item1', res => {
-     * // res -> {item1: value1}
-     * });
-     * @param keys - Keys to load
-     * @param clb - Callback function
-     */
-    load(keys: string | string[], clb: (...params: any[]) => any): void;
+     * @param options Storage options.
+     * @returns Loaded data.
+     * @example
+     * const data = await storageManager.load();
+     * editor.loadProjectData(data);
+     * */
+    load(options: StorageOptions): Promise<ProjectData>;
     /**
      * Get current storage
      */
-    getCurrentStorage(): Storage;
+    getCurrentStorage(): IStorage;
+  }
+
+  interface ProjectData {
+
+  }
+
+  interface StorageOptions {
+
+  }
+
+  interface IStorage {
+    load: (options: StorageOptions) => Promise<ProjectData>;
+    store: (data: ProjectData, options: StorageOptions) => Promise<ProjectData>;
   }
 
   /**
