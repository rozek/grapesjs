import { omit, keys, isUndefined, isElement } from 'underscore';

const elProt = window.Element.prototype;
const matches =
  elProt.matches ||
  elProt.webkitMatchesSelector ||
  elProt.mozMatchesSelector ||
  elProt.msMatchesSelector;

/**
 * Returns shallow diff between 2 objects
 * @param  {Object} objOrig
 * @param  {Objec} objNew
 * @return {Object}
 * @example
 * var a = {foo: 'bar', baz: 1, faz: 'sop'};
 * var b = {foo: 'bar', baz: 2, bar: ''};
 * shallowDiff(a, b);
 * // -> {baz: 2, faz: null, bar: ''};
 */
const shallowDiff = (objOrig, objNew) => {
  const result = {};
  const keysNew = keys(objNew);

  for (let prop in objOrig) {
    if (objOrig.hasOwnProperty(prop)) {
      const origValue = objOrig[prop];
      const newValue = objNew[prop];

      if (keysNew.indexOf(prop) >= 0) {
        if (origValue !== newValue) {
          result[prop] = newValue;
        }
      } else {
        result[prop] = null;
      }
    }
  }

  for (let prop in objNew) {
    if (objNew.hasOwnProperty(prop)) {
      if (isUndefined(objOrig[prop])) {
        result[prop] = objNew[prop];
      }
    }
  }

  return result;
};

const on = (el, ev, fn) => {
  ev = ev.split(/\s+/);
  el = el instanceof Array ? el : [el];

  for (let i = 0; i < ev.length; ++i) {
    el.forEach(elem => elem.addEventListener(ev[i], fn));
  }
};

const off = (el, ev, fn) => {
  ev = ev.split(/\s+/);
  el = el instanceof Array ? el : [el];

  for (let i = 0; i < ev.length; ++i) {
    el.forEach(elem => elem.removeEventListener(ev[i], fn));
  }
};

const getUnitFromValue = value => {
  return value.replace(parseFloat(value), '');
};

const upFirst = value => value[0].toUpperCase() + value.toLowerCase().slice(1);

const camelCase = value => {
  const values = value.split('-').filter(String);
  return values[0].toLowerCase() + values.slice(1).map(upFirst);
};

const normalizeFloat = (value, step = 1, valueDef = 0) => {
  let stepDecimals = 0;
  if (isNaN(value)) return valueDef;
  value = parseFloat(value);

  if (Math.floor(value) !== value) {
    const side = step.toString().split('.')[1];
    stepDecimals = side ? side.length : 0;
  }

  return stepDecimals ? parseFloat(value.toFixed(stepDecimals)) : value;
};

const hasDnd = em => {
  return (
    'draggable' in document.createElement('i') &&
    (em ? em.get('Config').nativeDnD : 1)
  );
};

/**
 * Ensure to fetch the element from the input argument
 * @param  {HTMLElement|Component} el Component or HTML element
 * @return {HTMLElement}
 */
const getElement = el => {
  if (isElement(el)) {
    return el;
  } else if (el && el.getEl) {
    return el.getEl();
  }
};

/**
 * Ensure to fetch the model from the input argument
 * @param  {HTMLElement|Component} el Component or HTML element
 * @return {Component}
 */
const getModel = (el, $) => {
  let model = el;
  isElement(el) && (model = $(el).data('model'));
  return model;
};

/**
 * Get cross-device pointer event
 * @param  {Event} ev
 * @return {Event}
 */
const getPointerEvent = ev =>
  ev.touches && ev.touches[0] ? ev.touches[0] : ev;
<<<<<<< HEAD
=======

/**
 * Get cross-browser keycode
 * @param  {Event} ev
 * @return {Number}
 */
const getKeyCode = ev => ev.which || ev.keyCode;
const getKeyChar = ev => String.fromCharCode(getKeyCode(ev));
>>>>>>> 585f49e2

export {
  on,
  off,
  hasDnd,
  upFirst,
  matches,
  getModel,
  camelCase,
  getKeyCode,
  getKeyChar,
  getElement,
  shallowDiff,
  normalizeFloat,
  getPointerEvent,
  getUnitFromValue
};<|MERGE_RESOLUTION|>--- conflicted
+++ resolved
@@ -128,8 +128,6 @@
  */
 const getPointerEvent = ev =>
   ev.touches && ev.touches[0] ? ev.touches[0] : ev;
-<<<<<<< HEAD
-=======
 
 /**
  * Get cross-browser keycode
@@ -138,7 +136,6 @@
  */
 const getKeyCode = ev => ev.which || ev.keyCode;
 const getKeyChar = ev => String.fromCharCode(getKeyCode(ev));
->>>>>>> 585f49e2
 
 export {
   on,
