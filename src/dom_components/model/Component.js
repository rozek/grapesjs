--- conflicted
+++ resolved
@@ -958,22 +958,8 @@
       const { em } = this;
       const clm = em && em.get('SelectorManager');
       if (!clm) return;
-<<<<<<< HEAD
-
       if (arr.models) return [...arr.models];
-
-      arr.forEach(val => {
-        var name = '';
-
-        if (typeof val === 'string') name = val;
-        else name = val.name;
-
-        var model = clm.add(name);
-        res.push(model);
-      });
-=======
       arr.forEach(val => res.push(clm.add(val)));
->>>>>>> 69d9c729
       return res;
     },
 
