import { isUndefined, defaults } from 'underscore';

module.exports = (() => {
  const defaultConfig = require('./config/config');
  const Editor = require('editor');
  const PluginManager = require('plugin_manager');
  const plugins = new PluginManager();
  const editors = [];

  return {

    editors,

    plugins,

    /**
     * Initializes an editor based on passed options
     * @param {Object} config Configuration object
     * @param {string|DomNode} config.container Selector which indicates where render the editor
     * @param {Object|string} config.components='' HTML string or Component model in JSON format
     * @param {Object|string} config.style='' CSS string or CSS model in JSON format
     * @param {Boolean} [config.fromElement=false] If true, will fetch HTML and CSS from selected container
     * @param {Boolean} [config.copyPaste=true] Enable/Disable the possibility to copy(ctrl+c) & paste(ctrl+v) components
     * @param {Boolean} [config.undoManager=true] Enable/Disable undo manager
     * @param {Array} [config.plugins=[]] Array of plugins to execute on start
     * @return {grapesjs.Editor} GrapesJS editor instance
     * @example
     * var editor = grapesjs.init({
     *   container: '#myeditor',
     *   components: '<article class="hello">Hello world</article>',
     *   style: '.hello{color: red}',
     * })
     */
    init(config = {}) {
      const els = config.container;

      // Make a missing $ more verbose
      if (isUndefined($)) {
        throw 'jQuery not found';
      }

      if (!els) {
        throw new Error("'container' is required");
      }

<<<<<<< HEAD
      defaults(config, defaultConfig);
      config.el = document.querySelector(els);
      const editor = new Editor(config).init();
=======
      if (els instanceof window.HTMLElement) {
        c.el = els;
      }
      else {
        c.el = document.querySelector(els);
      }
      var editor = new Editor(c).init();
>>>>>>> 2d387ce1

      // Load plugins
      config.plugins.forEach(pluginId => {
        const plugin = plugins.get(pluginId);

        if (plugin) {
          plugin(editor, config.pluginsOpts[pluginId] || {});
        } else {
          console.warn(`Plugin ${pluginId} not found`);
        }
      });

      // Execute `onLoad` on modules once all plugins are initialized.
      // A plugin might have extended/added some custom type so this
      // is a good point to load stuff like components, css rules, etc.
      editor.getModel().loadOnStart();

      config.autorender && editor.render();

      editors.push(editor);
      return editor;
    },

  };

})();<|MERGE_RESOLUTION|>--- conflicted
+++ resolved
@@ -16,7 +16,7 @@
     /**
      * Initializes an editor based on passed options
      * @param {Object} config Configuration object
-     * @param {string|DomNode} config.container Selector which indicates where render the editor
+     * @param {string|HTMLElement} config.container Selector which indicates where render the editor
      * @param {Object|string} config.components='' HTML string or Component model in JSON format
      * @param {Object|string} config.style='' CSS string or CSS model in JSON format
      * @param {Boolean} [config.fromElement=false] If true, will fetch HTML and CSS from selected container
@@ -43,19 +43,9 @@
         throw new Error("'container' is required");
       }
 
-<<<<<<< HEAD
       defaults(config, defaultConfig);
-      config.el = document.querySelector(els);
+      config.el = els instanceof window.HTMLElement ? els : document.querySelector(els);
       const editor = new Editor(config).init();
-=======
-      if (els instanceof window.HTMLElement) {
-        c.el = els;
-      }
-      else {
-        c.el = document.querySelector(els);
-      }
-      var editor = new Editor(c).init();
->>>>>>> 2d387ce1
 
       // Load plugins
       config.plugins.forEach(pluginId => {
