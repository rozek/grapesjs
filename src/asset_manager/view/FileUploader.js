--- conflicted
+++ resolved
@@ -136,14 +136,6 @@
           credentials: config.credentials || 'include',
           headers,
           body
-<<<<<<< HEAD
-        })
-          .then(res =>
-            ((res.status / 200) | 0) == 1
-              ? res.text()
-              : res.text().then(text => Promise.reject(text))
-          )
-=======
         };
         const fetchResult = customFetch
           ? customFetch(url, fetchOpts)
@@ -153,7 +145,6 @@
                 : res.text().then(text => Promise.reject(text))
             );
         return fetchResult
->>>>>>> 18173b55
           .then(text => this.onUploadResponse(text, clb))
           .catch(err => this.onUploadError(err));
       }
