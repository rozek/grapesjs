--- conflicted
+++ resolved
@@ -249,12 +249,8 @@
       status = '';
     }
 
-<<<<<<< HEAD
+    this.setStatus(status);
     model.setValue(value, 0, { fromTarget: 1, ...opts });
-=======
->>>>>>> 4b77caf0
-    this.setStatus(status);
-    model.setValue(value, 0, { fromTarget: 1 });
 
     if (em) {
       const data = { status, targetValue, defaultValue, computedValue };
